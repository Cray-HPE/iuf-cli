#!/usr/bin/env python3

"""
Copyright 2022 Hewlett Packard Enterprise Development LP
"""

import copy
import datetime
import json
import os
import platform
import re
import shutil
import stat
import sys
import time
import jinja2
from pprint import pformat
from pathlib import Path

from distutils.version import LooseVersion

import yaml #pylint: disable=import-error

from utils.git import Git
from utils.InstallLogger import get_install_logger, get_log_filename

from utils.vars import *
import utils.InstallerUtils as utils #pylint: disable=wrong-import-position,import-error
from utils.InstallerUtils import getenv #pylint: disable=wrong-import-position,import-error

import utils.pod as pod

# pylint: disable=consider-using-f-string

install_logger = get_install_logger(__name__)


def get_prods(config):
    """A passthrough function to InstallerUtils.get_products."""

    extract_archives = not config.dryrun
    config.location_dict = utils.get_products(config, extract_archives=extract_archives)

    install_logger.info("  Installable products:")
    for item in config.location_dict.installable_products:
        install_logger.info("    {}".format(item))
    if config.location_dict.uninstallable_products:
        install_logger.info("  Ignoring:")
        for item in config.location_dict.uninstallable_products:
            install_logger.info("    {}".format(item))


def install(config):
    """Install COS, Slingshot-host, or SLE"""

    valid_products = 0
    unsuccessful_products = []
    for prod in config.location_dict:
        # only look at entries that are identified as products
        if prod.product:
            # work_dir will not be set for invalid products
            if prod.work_dir and not prod.installed:
                install_logger.info('  installing {}'.format(prod.name))
                loc = prod.work_dir
                product = prod.product

                # workaround LINUX-3213
                if product == 'sles':
                    problems = [
                        '[[ -t 1 ]] || return',
                        '[[ -n "$ncolors" && $ncolors -ge 8 ]] || return'
                        ]
                    color_file = os.path.join(loc, 'lib', 'color.sh')
                    try:
                        with open(color_file, "r") as color_fh:
                            origial_color_data = color_fh.read()
                        color_data = origial_color_data
                        for pattern in problems:
                            color_data = color_data.replace(pattern + '\n', pattern + ' 0\n')
                        with open(color_file, "w") as color_fh:
                            color_fh.write(color_data)
                        if color_data != origial_color_data:
                            install_logger.info('    patched extracted install for LINUX-3213')
                    except Exception as err:
                        install_logger.debug('failed to patch LINUX-3213 due to {}, perhaps obsolete?'.format(err))

                cmd = './install.sh'
                try:
                    logname = get_log_filename(config, prod.name)
                    prod.log_name = logname
                    install_logger.info('    Logging to {}'.format(logname))
                    result = config.connection.sudo(cmd, cwd=loc, timeout=900, store_output=logname)
                    install_logger.info('    OK')
                    valid_products += 1
                    if not config.dryrun:
                        prod.installed = True
                except Exception as err:
                    install_logger.error('   Failed')
                    err_summary = {
                        'product': prod.name,
                        'stderr': err.stderr.splitlines()[-5:]
                    }
                    unsuccessful_products.append(err_summary)
                    prod.installed = False

            else:
                install_logger.info('  {} already installed'.format(prod.name))

    if unsuccessful_products:
        install_logger.error('The following products failed to install:')
        for problem in unsuccessful_products:
            install_logger.error('  {} ==========================='.format(problem['product']))
            for line in problem['stderr']:
                if len(line) > 75:
                    fmt_line = line[:75] + '[..]'
                else:
                    fmt_line = line
                # log the full line, but print a short line to the screen
                install_logger.error('    stderr> {}'.format(fmt_line))

    # we shouldn't continue if we tried to install something and failed
    if unsuccessful_products:
        raise InstallError('Product installation failure')

    # if there are no valid products you'll fail at subsequent stages
    if not valid_products:
        raise InstallError('No valid products')


def is_ready(ready):
    """
    Check the output of a pod to see if its ready.  The ready variable
    should be something like '1/1' or '1/2'.  If the numerator doesn't
    match the denominator they aren't ready.
    """
    numerator, denominator = ready.split('/')
    if numerator != denominator:
        return False
    else:
        return True


def verify_product_import(config): #pylint: disable=unused-argument
    """
    Check the status of the pods for a given product.  Assume COS for now.

    Note in S-8000_RevA (step 7 on page 83) they check the image recipes as
    well.  That is not implemented here.  I don't think it would have purpose
    in this context.
    """

    connection = config.connection

    get_jobs_cmd = "kubectl --kubeconfig=/etc/kubernetes/admin.conf get jobs -A"
    get_pods_cmd = "kubectl --kubeconfig=/etc/kubernetes/admin.conf get pods -A"

    # When we track the jobs running we will only classify them "Running" or "Completed"
    jobs_running = {"Completed":[], "Running":[]}
    # The pods could be in a number of various states, but these are the states we know/care about most
    # If the pod is in another state, it will be added to the dict later
    pods_running = {"Completed":[], "Running":[], "Error":[]}

    total_seconds = 0
    timeout_seconds = 1200
    sleep_seconds = 10
    alert_freq = 6
    alert_count = 0

    start_time = datetime.datetime.now()

    while True:

        finished = True

        # Initailly we're gatering a superset of the jobs/pods to monitor
        jobs_list = connection.sudo(get_jobs_cmd).stdout.splitlines()
        jobs_list = [job for job in jobs_list if 'import' in job]

        pods_list = connection.sudo(get_pods_cmd).stdout.splitlines()
        pods_list = [pod for pod in pods_list if 'import' in pod]

        if config.dryrun:
            return

        # Reset these dicts every loop, since we only care about the current state
        jobs_running = {"Completed":[], "Running":[]}
        pods_running = {"Completed":[], "Running":[], "Error":[]}

        # Here we loop through the superset of jobs, and narrow down the list of jobs
        # by checking the job name field specifically. The jobs are either considered
        # "Completed or "Running" based on the "Completions" column.
        # e.g. 0/2 or 1/2 are considered "Running" and 2/2 is considered "Completed"
        for job in jobs_list:
            fields = job.split()
            job_name = fields[1]
            if 'config-import' in job_name or 'recipe-import' in job_name:
                completions = fields[2]
                if not is_ready(completions):
                    jobs_running["Running"] += [job_name]
                    finished = False
                else:
                    jobs_running["Completed"] += [job_name]

        # Pods can be in any number of states, but we will consider any pod that is "Completed"
        # or "Error" to be finsished running. Pods in other states will be waited for, until
        # the timeout expires
        for pod in pods_list:
            fields = pod.split()
            pod_name = fields[1]
            if 'config-import' in pod_name or 'recipe-import' in pod_name:
                pod_state = fields[3]
                if pod_state not in pods_running.keys():
                    pods_running[pod_state] = []
                if pod_state != "Completed" and pod_state != "Error":
                    finished = False
                pods_running[pod_state] += [pod_name]

        total_seconds = int((datetime.datetime.now() - start_time).total_seconds())

        # Exit the loop if any of the following are true:
        # - All the jobs are "Completed" and all of the pods are in "Completed" or "Error" states
        # - There were no jobs/pods found to begin with
        # - the timeout has expired.
        if finished or total_seconds > timeout_seconds:
            break

        # Send info to the user every alert_freq number of loops
        # Only show them jobs and pods that haven't finished yet.
        if alert_count % alert_freq == 0:
            # Count all the import jobs and figure out how many are running
            total_jobs_count = len(jobs_running["Running"]) + len(jobs_running["Completed"])
            jobs_running_count = len(jobs_running["Running"])
            msg = "    Waiting for {} of {} jobs".format(jobs_running_count, total_jobs_count)
            install_logger.info(msg)
            for job_name in jobs_running["Running"]:
                msg = "        {} {:.>32}".format(job_name, "Running")
                install_logger.info(msg)

            # Count all the import pods and figure out how many are running
            total_pods_count = sum([len(v) for v in pods_running.values()])
            pods_running_count = total_pods_count - len(pods_running["Completed"]) - len(pods_running["Error"])
            msg = "    Waiting for {} of {} pods".format(pods_running_count, total_pods_count)
            install_logger.info(msg)
            for pod_state, pod_names in pods_running.items():
                if pod_state == "Completed":
                    continue
                for pod_name in pod_names:
                    msg = "        {} {:.>32}".format(pod_name, pod_state)
                    install_logger.info(msg)

            msg = "    Time elaspsed: {} second(s)".format(total_seconds)
            install_logger.info(msg)

        alert_count += 1
        time.sleep(sleep_seconds)

    msg = "Total time spent waiting for import jobs and pods was {} second(s)".format(total_seconds)
    install_logger.info(msg)

    # finished should only be True if all the jobs/pods are in "Completed" or "Error" states,
    # or if there were no jobs/pods found at all
    if finished:
        failed = False
        total_jobs_count = len(jobs_running["Completed"])
        total_pods_count = len(pods_running["Completed"]) + len(pods_running["Error"])
        msg = "Finished waiting for {} job(s) and {} pod(s).".format(total_jobs_count, total_pods_count)
        install_logger.info(msg)
        for job_state, job_names in jobs_running.items():
            for job_name in job_names:
                msg = "        {}{:.>32}".format(job_name, job_state)
                install_logger.info(msg)
                if job_state != "Completed":
                    # This shouldn't happen unless we add more states to the job_running dict
                    failed = True
        for pod_state, pod_names in pods_running.items():
            for pod_name in pod_names:
                msg = "        {}{:.>32}".format(pod_name, pod_state)
                install_logger.info(msg)
                if pod_state != "Completed":
                    # Some pod has reported an "Error"
                    failed = True
        if failed:
            msg = "There are jobs/pods that failed to complete"
            raise COSProblem(msg)

    elif total_seconds > timeout_seconds:
        msg = "Timed out waiting for import jobs and pods to finish"
        raise TimeOut(msg)
    else:
        msg = "Something went wrong while waiting for the import jobs and pods to finish."
        raise UnexpectedState(msg)

def verify_product_install(config): #pylint: disable=unused-argument
    """ Check if there is a "validate.sh" script in the product
    distrubtion. If there is a script, run it and return the results.
    The validation is considered a success, if:
       - There is a script to run and it succeeds.
       - There is no script to run.
       - The script has already been run and succeeded.
    The validation does not succeeded, if:
       - A validate.sh script runs and fails, hits timeout, etc.
       -
    """
    # Keep track of the validations that explicitly failed.
    validate_failed = []

    install_logger.info("    Starting product validations:")
    goss_exe = shutil.which("goss")

    # Tests we could be running.  We're only going to run the first one we find
    # so do it in preferred order
    tests = ["post-install-validation/validate", "validate.sh"]

    # Loop through all the products in the location_dict and display their validation status.
    # If the product has successfully run an install, check to see if it needs to be validated.
    # Set all the products "validated" field to True or False, depending on the state.
    for product in config.location_dict:
        validated = False
        goss_wanted = True
        if not product.installed:
            # These products haven't succeeded the installation stage.
            install_logger.warning("    {} {:.>32}".format(product.name, "not installed"))
        elif product.installed and not product.validated:
            # Check if these products need to run a validation, then try to run it.
            tests_found = False
            for script in tests:
                if os.path.exists(os.path.join(product.work_dir, script)):
                    tests_found = True
                    if "post-install-validation" in script:
                        # the post-install-validation scripts run the goss tests already
                        goss_wanted = False
                    install_logger.debug(f"Running {script} for {product.name}")
                    try:
                        config.connection.sudo(f"./{script}", cwd=os.path.join(product.work_dir), timeout=600)
                        validated = True
                        install_logger.info("        {} {:.>32}".format(product.name, "succeeded"))
                    except RunTimeoutError as te:
                        install_logger.error("        {} {:.>32}".format(product.name, "timeout"))
                        validate_failed.append(product.name)
                    except:
                        install_logger.error("        {} {:.>32}".format(product.name, "failed"))
                        validate_failed.append(product.name)
                    install_logger.debug(f"Finshed running {script} for {product.name}")
                    break

            if not tests_found:
                # These products have no validate.sh script to run.
                install_logger.info("        {} {:.>32}".format(product.name, "nothing to run"))
                validated = True

        elif product.installed and product.validated:
            # These products already ran and passed the validation stage.
            install_logger.info("        {} {:.>32}".format(product.name, "done"))
            validated = True
        else:
            # These products are in an unknown state, they should be ignored.
            install_logger.warning("        {} {:.>32}".format(product.name, "ignored"))

        product.validated = validated

        # if prodname_short isn't defined, there's nothing to be done
        if product.product and goss_wanted:
            # Run the goss tests if they exist and weren't already run by the product script
            test_dir = os.path.join("/opt/cray/tests/install", product.product)
            if os.path.exists(test_dir):
                if goss_exe:
                    goss_yamls = config.connection.sudo("find {} -name \*goss\*.yaml".format(test_dir)).stdout.splitlines()
                    if len(goss_yamls) > 0:
                        install_logger.info("        Running goss tests ...")
                    for gy in goss_yamls:
                        config.connection.sudo("{} -g {} validate".format(goss_exe, gy))
                else:
                    msg = """
                        The goss executable can't be found, so goss testing will be
                        not be ran for {}""".format(product.name)
                    install_logger.warning(utils.formatted(msg))

    # Raise an exception if any of the validations explicitly failed.
    failed = len(validate_failed)
    if failed:
        msg = f"{failed} validation(s) failed."
        install_logger.error(msg)
        raise COSProblem(msg)

def check_services(config): #pylint: disable=unused-argument
    """Check the cps and nmd services.  Also check dvs and lnet"""
    services = config.connection.sudo('kubectl  --kubeconfig=/etc/kubernetes/admin.conf get pods -A', dryrun=False).stdout.splitlines()
    services = [s for s in services if 'nmd' in s or 'cray-cps' in s]
    fatal = False

    for service in services:
        service_list = service.split()
        name, status = service_list[1], service_list[3]
        if not status.lower() in ["running", "completed"]:
            install_logger.error("Service {} is not ready, status is:\n\t{}".format(name, service))
            fatal = True

    w_ncn_tuples = utils.get_hosts(config, 'ncn-w', exact_match=False)
    w_ncns = [w[1] for w in w_ncn_tuples]

    for node in w_ncns:
        if config.dryrun:
            all_lines = ["dvs","lnet"]
        else:
            all_lines = config.connection.sudo("ssh {} lsmod".format(node)).stdout.splitlines()

        modules = [line.split()[0].strip() for line in all_lines]

        # Check the DVS and LNET services
        found_dvs = False
        found_lnet = False
        for module in modules:
            if module == "dvs":
                found_dvs = True
            elif module == "lnet":
                found_lnet = True
            if found_dvs and found_lnet:
                break

        if not found_dvs:
            install_logger.error("DVS not found in kernel modules on node {}!".format(node))
            fatal = True

        if not found_lnet:
            install_logger.error("lnet not found in kernel modules on node {}!".format(node))
            fatal = True

    if fatal:
        raise UnexpectedState("One or more required services are unavailable.")
    else:
        install_logger.info("DVS, lnet, cps, and nmd services are available on all worker nodes.")


def get_mergeable_repos(config):

    repos = {}

    # only products with an import_branch are mergable
    for product in config.location_dict:
        if product.import_branch:
            repos[product.product] = os.path.basename(product.clone_url.replace('.git', ''))

    install_logger.debug('found mergeable_repos {}'.format(repos))

    return repos


def update_working_branches(config):
    """Merge the product git branch to the working config"""

    # first things first, get a copy of all the config repos
    install_logger.debug("Cloning all of the configuration repositories...")

    # get dict of mergeable repos
    repos = get_mergeable_repos(config)
    git = Git(config)

    for product in config.location_dict:
        if product.import_branch:
            install_logger.debug("processing product {} import_branch {}".format(
                product.product, product.import_branch))

            repo = repos[product.product]
            cos_checkout_dir = git.clone(repo)

            # Get the working branch with product key and --working-branch
            # If the passed working branch doesn't exist,it is created. 

            # check out a local copy of the import_branch (release version)
            git.checkout(repo, product.import_branch)

            working_branch = render_jinja(config, product.name, config.args["working_branch"])
            best_guess = best_guess_working(config, product.name, git, repo)
            if best_guess != working_branch:
                # The working branch does not exist.
                # Checkout best_guess (which will be the closest lower version
                # working_working branch.  working_branch will then be created
                # from it if working_branch does not exist.
                git.checkout(repo, best_guess)
            git.checkout(repo, working_branch, create=True)

            # fourth, merge the import branch to the integration branch
            install_logger.info("  Merging branch {} into {}".format(product.import_branch, working_branch))
            git.merge(repo, product.import_branch)
            git.push(repo)

            # then clean up
            git.cleanup(repo)

            install_logger.info("    OK")

def get_cos_recipe_name(config):
    # if cos_recipe_name was supplied on the command line, just return it
    if "cos_recipe_name" in config.args:
        if config.args["cos_recipe_name"]:
            install_logger.debug("recipe name found in args {}".format(repr(config.args['cos_recipe_name'])))
            return config.args['cos_recipe_name']

    cos_version = config.location_dict.product("cos").version
    pname = "cos-" + cos_version
    install_logger.debug("using product {}".format(pname))

    # if not, lets see if we can find it
    # load previously discovered produts
    product = config.location_dict.get(pname, False)
    if not product:
        # no cos at all in the location_dict, give up
        install_logger.debug("{} not found in the location_dict.".format(pname))
        return None

    if not product.recipe:
        # No recipe was found by get_product_catalog; raise an exception.
        raise COSProblem("A recipe name is needed to build the COS compute image.")


    # return what we've got
    install_logger.debug("recipe found in product catalog {}".format(product.recipe))
    return product.recipe


def update_cfs_commits(config, cfs_template_arg):
    """Update the the commits in a CFS config."""
    cfs_template = copy.deepcopy(cfs_template_arg)

    del cfs_template["name"]
    # don't die if not found
    try:
        del cfs_template["lastUpdated"]
    except Exception:
        pass

    def find_substr(substr):
        """Return the index of the element containing the substring.  This
        is a slow linear search, but there are only a few elements."""
        indices = []
        for i, _ in enumerate(cfs_template["layers"]):
            if substr in cfs_template["layers"][i]["cloneUrl"]:
                indices.append(i)
        return indices

    # Get the commits from the repos to forumulate the
    # ncn-personalization.json.  Then write it out for the
    # `cray cfs configurations update ...`.
    repos = get_mergeable_repos(config)
    for product, repo in repos.items():
        install_logger.debug("processing {} {}".format(product, repo))
        prod_version = config.location_dict.product(product).short_version
        install_logger.debug("prod_ver {}".format(prod_version))
        commit, branch = current_repo_branch(config, repo, prod_version)
        install_logger.debug("commit {} branch {}".format(commit,branch))
        indices = find_substr(repo)
        for layer_i in indices:
            cfs_template["layers"][layer_i]["commit"] = commit
            install_logger.info("  Updating {} layer of {} with commit {}".format(
                product,
                cfs_template_arg["name"],
                commit
                ))

    return cfs_template


def update_ncn_config(config):
    """Update the config used for NCN Personalization."""

    repos = get_mergeable_repos(config)
    if 'cos' in repos:
        prod_version = config.location_dict.product("cos").short_version
    else:
        prod = repos.keys()[0]
        prod_version = config.location_dict.product(prod).short_version

    base_file = "cfs-config.{}-{}.json".format(
        prod_version,
        config.timestamp)

    # ncn_personalization should always be found in args since it has a
    # default value.
    template_name = config.args.get("ncn_personalization")
    cfs_template = None
    configs = json.loads(config.connection.sudo("cray cfs configurations list --format json").stdout)
    for i, _ in enumerate(configs):
        if configs[i]["name"] == template_name:
            cfs_template = configs[i]
            break

    if not cfs_template:
        err_msg = utils.formatted("""
        Unable to find a cfs configuration named {}.  Was one
        specified via the commandline?""".format(template_name))
        raise NCNPersonalization(err_msg)

    cfs_template = update_cfs_commits(config, cfs_template)

    file_location = os.path.join(config.args["state_dir"], base_file)
    with open(file_location, 'w', encoding='UTF-8') as fhandle:
        json.dump(cfs_template, fhandle)

    outdict = {"template_name": template_name, "file_location": file_location}
    with open(os.path.join(config.args["state_dir"], NCNP_VARS), "w") as fhandle:
        yaml.dump(outdict, fhandle)

    return template_name, file_location


def ncn_personalization(config): #pylint: disable=unused-argument
    """Do the NCN personalization as described in HPE Cray EX System
    Installation and Configuration Guide (1.4.2_S-8000 RevA)"""

    # Get a list of all worker and manaagement ncns. We need to skip the
    # ncn-s00* nodes for now.  So use the m_ncn_tuples + w_ncn_tuples and
    # consider that to be all the ncns.
    all_ncn_tuples = utils.get_ncn_tuples(config)

    ncn_list_xnames = [n[0] for n in all_ncn_tuples]

    ncn_p_file = os.path.join(config.args["state_dir"],NCNP_VARS)
    with open(ncn_p_file, "r") as fhandle:
        ncnp_dict = yaml.load(fhandle, yaml.SafeLoader)

    template_name = ncnp_dict["template_name"]
    pzation_file = ncnp_dict["file_location"]

    # Disable cfs.
    for ncn in ncn_list_xnames:
        config.connection.sudo("cray cfs components update {} --enabled false".format(ncn))

    # Upload the file to CFS.
    config.connection.sudo("cray cfs configurations update {} --file {} --format json".format(template_name, pzation_file))

    # Update the CFS component for all ncns.  Skip the ncn-s* nodes for now;
    # so this is basically the worker and management nodes.
    for ncn in ncn_list_xnames:
        config.connection.sudo("cray cfs components update --desired-config {} --enabled true --format json --error-count 0 --state [] {}".format(template_name, ncn))

    bad_nodes = utils.wait_for_ncn_personalization(config, ncn_list_xnames, timeout=3600)

    if bad_nodes:
        nodes_str = ", ".join(bad_nodes)
        err_msg = utils.formatted("""
            The following nodes failed NCN Personalization:
            {}""".format(nodes_str))
        raise(NCNPersonalization(err_msg))

def best_guess_working(config, product_key, gitobj, repo):
    """Best guess at the working branch.  If the specified branch exists,
    return it.  Otherwise, find the one closest in version but lower."""

    integration_branch = None
    if not config.args.get("working_branch", None):
        raise InstallError("You must supply --working-branch")

    integration_branch = render_jinja(config, product_key, config.args["working_branch"])
    branches = gitobj.ls_remote(repo, just_branches=True)
    branch_versions = {}
    if integration_branch in branches:
        return integration_branch

    product = config.location_dict.get(product_key)
    for branch in branches:
        if product.product in branch and '/' in branch:
            parts = branch.split('/')
            version = parts[-1]
            branch_versions[version] = branch

    prod_version = product.best_version

    branch_versions[prod_version] = integration_branch

    sorted_versions = sorted(list(branch_versions.keys()), key=LooseVersion)

    int_index = sorted_versions.index(prod_version)
    if int_index == 0:
        best_match = 1
    else:
        best_match = int_index - 1
    best_version = sorted_versions[best_match]

    best_integration_branch = branch_versions[best_version]

    install_logger.debug("using integration branch {}".format(integration_branch))

    return best_integration_branch


def current_repo_branch(config, repo, version):
    """
    Find the integration branch corresponding to the passed repo

    Note version is not used at the moment as get_prod_keys() simply
    sorts the key results.  Optimally this section would be re-worked
    so callers provided a specific product_key.
    """

    install_logger.debug("in current_repo_branch with {}".format(repo))

    # this isn't optimal, but derive the product_name from the repo name
    product_name = repo.replace("-config-management", "")
    install_logger.debug("product_name is {}".format(product_name))

    # we don't have a product key here, so look one up based on whats in location_dict
    git = Git(config)
    integration_branch = best_guess_working(config, config.location_dict.product(product_name).key, git, repo)
    install_logger.debug("determined branch is {}".format(integration_branch))

    branches = git.ls_remote(repo)
    found_branch = None

    for branch in branches:
        commit, munged_branch_name = branch.split()
        if integration_branch == munged_branch_name:
            found_branch = branch
            install_logger.debug("found branch match {}".format(found_branch))
            break

    if not found_branch:
        raise UnexpectedState("Can't find working branch '{}' in '{}'".format(
            integration_branch,
            repo))

    commit, ref = found_branch.split()

    if found_branch:
        return commit.strip(), ref.strip()

    return None, None


def wait_for_ims_pod(config, job_id):
    """Wait for an IMS pod after creating an image"""

    out = config.connection.sudo("kubectl --kubeconfig=/etc/kubernetes/admin.conf -n ims describe job {}".format(job_id)).stdout.splitlines()
    created_line = None
    for line in out:
        if 'created pod' in line.lower():
            created_line = line
            break

    if created_line:
        fields = created_line.split()
        event_type, event_reason = fields[0], fields[1]
        pod_name = fields[-1]
        install_logger.debug("type = {}, event = {}, pod_name = {}".format(event_type,
            event_reason, pod_name))
        pod.wait_for_pod(config, pod_name)
    else:
        install_logger.warning("Unable to get pod for job id {}".format(job_id))
        return None, None, None

    # Get the image id and etag
    job_hex = re.sub(r"cray-ims-([0-9abcdef\-]+)-create.*", r"\1", job_id)
    job_info = json.loads(config.connection.sudo("cray ims jobs describe {} --format json".format(job_hex)).stdout)
    resultant_image_id = job_info['resultant_image_id']

    # 'cray ims images describe <resultant_image_id>' would work as well.
    artifacts = json.loads(config.connection.sudo("cray artifacts describe boot-images {}/manifest.json --format json".format(resultant_image_id)).stdout)
    etag = artifacts['artifact']['ETag']

    return pod_name, resultant_image_id, etag

def bos_sessiontemplate_name(config):
    """Get the bos sessiontemplate name."""

    sessiontemplate_name = "cos-sessiontemplate-{}-{}".format(config.location_dict.product("cos").short_version, config.timestamp)

    return  sessiontemplate_name


def create_bootprep_config(config):
    """Generate the bootprep config."""
    # Generate the  CFS config.

    bp_conf_arg = config.args.get("bootprep_config", None)
    if bp_conf_arg:
        install_logger.info("Using the following: `sat bootprep` config: {}".format(bp_conf_arg))
        return

    install_logger.info("Generating the `sat bootprep` config")

    # Generate the configuration section.
    bootprep_dict = {}
    cfs_dict = create_cos_cfs_config(config)
    bootprep_dict["configurations"] = []
    cfs_arg = config.args.get("cfs_config")
    cfs_name = "{}-{}".format(cfs_arg, config.timestamp)

    bp_layers = [
        {
            "name": cfsd["name"],
            "playbook": cfsd["playbook"],
            "git":
                {
                    "url": cfsd["cloneUrl"],
                    "commit": cfsd["commit"]

                }
        } for cfsd in cfs_dict["layers"]
    ]
    cfs_elt = {
        "name": cfs_name,
        "layers": bp_layers
    }
    bootprep_dict["configurations"].append(cfs_elt)

    # Generate the images section.
    cos_recipe_name = get_cos_recipe_name(config)
    cos_image_name = "cos-installer-image-{}".format(config.timestamp)
    images = [
        {
            "name": cos_image_name,
            "description": """COS recipe for compute nodes""",
            "ims": {
                "name": cos_recipe_name,
                "is_recipe": True,
            },
            "configuration": cfs_name,
            "configuration_group_names": [
                "Compute",
            ],
        },
    ]

    bootprep_dict["images"] = images

    # Generate the BOS session templates section.
    source_template_name = config.args["source_bos_sessiontemplate"]
    working_template = json.loads(config.connection.sudo("cray bos sessiontemplate describe {} --format json".format(source_template_name)).stdout)
    sessiontemplate_name = "{}-{}".format(source_template_name, config.timestamp)
    session_templates = [
        {
            "name": sessiontemplate_name,
            "image": cos_image_name,
            "configuration": cfs_name,
            "bos_parameters": {
                "boot_sets": {
                    "compute": {
                        "kernel_parameters": working_template["boot_sets"]["compute"]["kernel_parameters"],
                        "node_roles_groups": ["Compute"],
                        "rootfs_provider_passthrough": working_template["boot_sets"]["compute"]["rootfs_provider_passthrough"],
                    }
                }
            }
        }
    ]

    bootprep_dict["session_templates"] = session_templates

    with open(os.path.join(config.args["state_dir"], SAT_BOOTPREP_CFG), "w", encoding="UTF-8") as fhandle:
        yaml.dump(bootprep_dict, fhandle)


def sat_bootprep(config):
    """Run `sat bootprep`.  This builds images and customized images, and generates a bos sessiontemplate."""

    bp_conf_arg = config.args.get("bootprep_config", None)
    if bp_conf_arg:
        bootprep_if = bp_conf_arg
    else:
        bootprep_if = os.path.join(config.args["state_dir"], SAT_BOOTPREP_CFG)

    ims_public_key = utils.get_ims_public_key(config)
    timeout = 60 * 60 # 1 hour

    # Run `sat bootprep`
    logname = get_log_filename(config, "sat_bootprep")
    install_logger.info("Running `sat bootprep`.  This can take around 30 minutes, depending on the number of layers, images, and bos sessiontemplates.")
    install_logger.info('  Logging to {}'.format(logname))
    config.connection.sudo("sat bootprep run --overwrite-configs --overwrite-images --overwrite-templates --public-key-id {} {}".format(ims_public_key, os.path.relpath(bootprep_if)), timeout=timeout, tee=True, store_output=logname)

    # Read in the configuration used for `sat bootprep` and give a summary.
    with open(bootprep_if, "r", encoding='UTF-8') as fhandle:
        bootprep_dict = yaml.load(fhandle, yaml.SafeLoader)

    cfs_cfg_names = ",".join([cfg["name"] for cfg in bootprep_dict["configurations"]])
    image_names = ",".join([img["name"] for img in bootprep_dict["images"]])
    st_names = ",".join([st["name"] for st in bootprep_dict["session_templates"]])

    install_logger.info("`sat bootprep` summary:")
    install_logger.info("  cfs configs: {}".format(cfs_cfg_names))
    install_logger.info("  images: {}".format(image_names))
    install_logger.info("  BOS sessiontemplates: {}".format(st_names))


def create_dvs_reload_config(config):
    """
    build a ncn reload config, if possible
    """

    # get the cos clone url and transform it to a url cfs is able to use
    ext_name = os.path.basename(config.location_dict.product("cos").clone_url)
    cos_clone_url = "/".join(["https://api-gw-service-nmn.local/vcs/cray", ext_name])

    # get the commit and branch
    cos_commit, cos_branch = current_repo_branch(config, "cos-config-management", None)

    # get a list of the files in the cos config
    git = Git(config)
    repo = "cos-config-management"
    cos = git.clone(repo)
    git.checkout(repo, cos_branch)
    git.pull(repo, quiet=True)
    repofiles = os.listdir(cos)
    git.cleanup(repo)

    # ncn-upgrade.yml must be in the cos config for this method
    if "ncn-upgrade.yml" in repofiles:

        install_logger.debug("found ncn-upgrade.yml in cos config")

        cos_layer = {'cloneUrl': cos_clone_url,
            'commit': cos_commit,
            'name': cos_branch,
            'playbook': 'ncn-upgrade.yml'}

        install_logger.debug("built cos layer of {}".format(cos_layer))

        # get the SHS layer from the ncn_personalization config
        template_name = config.args.get("ncn_personalization")
        cfs_template = None
        cfs_template = json.loads(config.connection.sudo("cray cfs configurations describe {} --format json".format(
            template_name)).stdout)

        shs_layer = None
        for i in cfs_template["layers"]:
            if 'slingshot-host-software-config-management' in i["cloneUrl"]:
                shs_layer = i

        if shs_layer:

            install_logger.debug("found shs layer in {}".format(config.args.get("ncn_personalization")))
            install_logger.debug("found shs layer of {}".format(shs_layer))

            template_name = "ncn_dvs_reload"
            base_file = "dvs_reload.json"

            # build a current config
            cfs_template = update_cfs_commits(config,
                { "layers": [ shs_layer, cos_layer], "name": template_name })

            file_location = os.path.join(config.args["state_dir"], base_file)
            with open(file_location, 'w', encoding='UTF-8') as fhandle:
                json.dump(cfs_template, fhandle)

            config.connection.sudo("cray cfs configurations update {} --file {} --format json".format(
                template_name, file_location))

            install_logger.info("  DVS reload config saved in {}".format(file_location))
            install_logger.info("  Using DVS reload config {}".format(template_name))

            return template_name, file_location

        else:
            raise NCNPersonalization("there is no SHS layer")
    else:
        raise NCNPersonalization("there is no ncn-upgrade.yml in this branch")


def create_cos_cfs_config(config):
    """
    Write a CFS config based on args, and update the commits to the most recent.
    """
    # Update the configuration.
    local_config_path = os.path.join(config.args["state_dir"], CFS_CONFIG_FILENAME)
    cfs_config = config.args.get("cfs_config")

    # Retrieve And Modify An Existing Configuration For COS.
    errout = config.connection.sudo("cray cfs configurations describe {} --format json".format(cfs_config))
    curr_config = json.loads(errout.stdout)
    curr_config = update_cfs_commits(config, curr_config)

    with open(local_config_path, 'w', encoding='UTF-8') as fhandle:
        json.dump(curr_config, fhandle)

    return curr_config


def check_analytics_mount(config, node):
    """Check the analytics mount.  It occassionally takes a few tries."""

    if not hasattr(check_analytics_mount, "cloned_dir"):
        install_logger.debug("Cloning the analytics dir for node {}".format(node))
        utils.get_product_catalog(config)
        try:
           analytics_data = yaml.safe_load(config.all_product_data["analytics"])
        except KeyError:
            errmsg = utils.formatted("""
                Could not find analytics import_branch in the product catalog.
                Analytics will --NOT-- be unmounted.""")
            return

        versions = analytics_data.keys()
        highest_version = sorted(versions, key=LooseVersion)[-1]
        try:
            analytics_branch = analytics_data[highest_version]["configuration"]["import_branch"]
        except KeyError:
            errmsg = utils.formatted("""
                Unable to get the analytics data from the product catalog.
                There should be something like the following lines in the product catalog:

                analytics: 2.14
                    configuration:
                        import_branch: feature/2.14
                        ...

                As a result of this, analytics will --NOT-- be umounted.
                """)
            install_logger.warning(errmsg)
            # Return early if the analytics data isn't found.
            return
        git = Git(config)
        repo = "analytics-config-management"
        check_analytics_mount.cloned_dir = git.clone(repo)
        git.checkout(repo, analytics_branch)
        git.pull(repo, quiet=True)

    keep_waiting = True
    timeout = 60
    sleep_time = 10
    waited = 0

    # Unmount Analytics contents on the worker.
    config.connection.sudo("scp roles/analyticsdeploy/files/forcecleanup.sh {}:/tmp".format(node), cwd=check_analytics_mount.cloned_dir)

    while keep_waiting:
        # Sometimes it takes multiple tries for forceleanup, so only warn if
        # it fails.
        config.connection.sudo("ssh {} /bin/bash /tmp/forcecleanup.sh".format(node))
        mounts = config.connection.sudo("ssh {} mount -t dvs".format(node)).stdout.splitlines()
        an_mounts = [m for m in mounts if 'analytics' in m.lower()]
        if an_mounts:
            time.sleep(sleep_time)
            waited += sleep_time
        else:
            keep_waiting = False

        if waited >= timeout:
            install_logger.warning("    Could not unmount the Analytics mounts on {}".format(node))
            keep_waiting = False


def has_lustre_fs(config, node):
    mounts = config.connection.sudo("ssh {} mount -t lustre".format(node)).stdout
    return "lustre" in mounts


def worker_health_check(config):
    """
    Ensure the worker nodes are in a good state prior to starting
    NCN Personalization
    """

    cfs_config_ok = validate_cfs_config(config)

    worker_tuples = utils.get_ncn_tuples(config)
    worker_nodes = [wt[1] for wt in worker_tuples]

    # CPS deployment check
    install_logger.info("  Checking CPS Deployments")
    cps_deployment_data = json.loads(config.connection.sudo("cray cps deployment list --format json").stdout)

    bad_cps_nodes = []
    good_cps_nodes = []
    for pod in cps_deployment_data:
        node = pod["node"]
        if pod["podname"] == "NA":
            podname = None
        else:
            podname = pod["podname"]
        install_logger.info("    Node {}: CPS podname: {}".format(node, podname))
        if not podname:
            bad_cps_nodes.append(node)
        else:
            good_cps_nodes.append(node)

    # Configuration Check
    install_logger.info("  Checking CFS Component Status")

    bad_status_nodes = []
    for worker in worker_tuples:
        w_xname, w_hname = worker
        cmd = "cray cfs components describe --format json {}".format(w_xname)
        component = json.loads(config.connection.sudo(cmd).stdout)
        w_status = component["configurationStatus"]
        w_err = component["errorCount"]
        w_cfg = component["desiredConfig"]
        if w_status != "configured":
            bad_status_nodes.append(w_hname)

        install_logger.info("    Node {} ({}): {} with {}".format(
            w_hname,
            w_xname,
            w_status,
            w_cfg
            ))

    if bad_cps_nodes:
        install_logger.warning("Check nodes {}".format(bad_cps_nodes))

    if len(good_cps_nodes) <2:
        install_logger.error("Low number of CPS deployments")
        raise NCNPersonalization("Low number of CPS deployments")

    if bad_status_nodes:
        install_logger.error("Fix CFS component configuration errors before proceeding")
        raise NCNPersonalization("NCN nodes not starting in configured state")

    if not cfs_config_ok:
        install_logger.error("Fix CFS component configuration errors before proceeding")
        raise NCNPersonalization("Errors found in the CFS configuration")

def unload_dvs_and_lnet(config):
    """
    reload dvs using method controlled by --dvs-update-method
    auto mode will try the new mechanism and fall back to the legacy mode
    ncn-upgrade mode will try the new mechanism and fail if not possible
    legacy will use the legacy mode
    """
    dvs_update_method = config.args.get("dvs_update_method")
    if dvs_update_method != "legacy":
        try:
            cfs_reload_config, _ = create_dvs_reload_config(config)

            # delete old session, if exists
            try:
                config.connection.sudo("cray cfs sessions describe cne-install-ncn-reload --format json")
                install_logger.info("  Deleting old CFS session cne-install-ncn-reload")
                config.connection.sudo("cray cfs sessions delete cne-install-ncn-reload")
            except Exception as err:
                pass

            # determine any limits to use
            if config.args.get("worker_nodes", None):
                # get_ncn_tuples will process --worker-nodes, if specified
                worker_tuples = utils.get_ncn_tuples(config, just_workers=True)
                # This stage is only ran on the worker nodes.  Make sure no other node
                # type was specified.
                bad_nodes = [wt[1] for wt in worker_tuples if "ncn-w" not in wt[1]]
                if bad_nodes:
                    raise NCNPersonalization(utils.formatted("""
                        DVS can only be reloaded on worker nodes.  The following nodes are not
                        worker nodes:
                        {}""".format(",".join(bad_nodes))))
                # new style reload needs xnames
                xnames = [wt[0] for wt in worker_tuples]
                limit = ",".join(xnames)
            else:
                limit = "Management_Worker"

            install_logger.info("  Running cfs session cne-install-ncn-reload session using config {}".format(cfs_reload_config))
            k8s_job_line = None
            output = config.connection.sudo("cray cfs sessions create --name cne-install-ncn-reload \
                --configuration-name {} --ansible-limit {}".format(cfs_reload_config, limit),
                timeout=120).stdout.splitlines()

            output = config.connection.sudo("cray cfs sessions describe cne-install-ncn-reload").stdout.splitlines()

            k8s_job_line = [line for line in output if line.lower().startswith('job')][0]

            if k8s_job_line:
                k8s_job = k8s_job_line.split()[2].strip('"')
                install_logger.debug("k8sjob={}  wait for the pod...".format(k8s_job))
                pod.wait_for_pod(config, k8s_job)
            else:
                install_logger.error("Unable to get the K8S job name.")

        except NCNPersonalization as err:
            if dvs_update_method == "auto":
                install_logger.debug("falling back to legacy mode")
                legacy_dvs_reload(config)
            else:
                # they specifically wanted ncn-upgrade mode, so fail
                install_logger.error("Please ensure that your specified COS working branch contains COS 2.3 or later")
                install_logger.error("AND your specified ncn-personalization config contains a slingshot-host-software layer'")
                raise NCNPersonalization("Cannot use the specified dvs_update_method of 'ncn-upgrade'")

    else:
        # legacy mode specified, just call it
        install_logger.debug("dvs_update_method of legacy set")
        legacy_dvs_reload(config)


def legacy_dvs_reload(config):
    """
    legacy (<= COS 2.2) version of the DVS reload proceedure
    this mode performs a DVS reload based on
    """

    worker_tuples = utils.get_ncn_tuples(config, just_workers=True)

    # This stage is only ran on the worker nodes.  Make sure no other node
    # type was specified.
    bad_nodes = [wt[1] for wt in worker_tuples if "ncn-w" not in wt[1]]
    if bad_nodes:
        raise NCNPersonalization(utils.formatted("""
            DVS can only be reloaded on worker nodes.  The following nodes are not
            worker nodes:
            {}""".format(",".join(bad_nodes))))

    config.connection.sudo("scp ncn-w001:/opt/cray/dvs/default/sbin/dvs_reload_ncn /tmp")

    install_logger.debug("get all pods ...")
    all_pods = config.connection.sudo("kubectl --kubeconfig=/etc/kubernetes/admin.conf get pods -Ao wide").stdout.splitlines()

    statedir = config.args.get("state_dir")
    ncnp_cfg = config.args.get("ncn_personalization")

    for w_xname, w_node in worker_tuples:

        install_logger.info("  Unloading DVS and LNET on node: {}".format(w_node))

        # Unmount PE and Analytics on the worker.
        # Check if cps-cm-pm pod is running on the worker.  Delete it if so.
        cps_cm_pm_pods = [cps for cps in all_pods if 'cray-cps-cm-pm' in cps and w_node in cps]
        install_logger.debug("(unload_dvs_and_lnet)cps_cm_pods={}".format(cps_cm_pm_pods))
        if  cps_cm_pm_pods:
            install_logger.info("    Deleting CPS deployment")
            config.connection.sudo("cray cps deployment delete --nodes {}".format(w_node))
            pod_line = cps_cm_pm_pods[0]
            fields = pod_line.split()
            pod_name = fields[1]
            pod.wait_for_pod(config, pod_name, delete=True)

        # Check to see if any UAIs are running on the worker.  Migrate the UAIs and wait for each to finish.
        uais = [ p for p in all_pods if 'uai' in p and w_node in p]
        config.connection.sudo("kubectl --kubeconfig=/etc/kubernetes/admin.conf label node {} --overwrite uas=False".format(w_node))
        for uai in uais:
            fields = uai.split()
            uai_name = fields[1]
            install_logger.info("    Migrating UAI {} off the worker {}".format(uai_name, w_node))
            config.connection.sudo("kubectl --kubeconfig=/etc/kubernetes/admin.conf delete pod -n user {}".format(uai_name))
            install_logger.debug("Waiting for UAI {} to migrate".format(uai_name))
            pod.wait_for_pod(config, uai_name, delete=True)

        # enable cfs.  while the health check verifies a node needs to be configured
        # before you get here, if someone is trying to fix a configuration they may
        # well be re-running this stage and in that case they may have gotten to the
        # point where we disable cfs and that will mean cfs won't schedule anything
        # that uses cfs, ie the unload scripts
        install_logger.debug("enabling cfs on {}".format(w_node))
        config.connection.sudo("cray cfs components update {} --enabled true --error-count 0".format(w_xname))

        # check for conflicting (outstanding) cfs session
        try:
            conflicting_session = config.connection.sudo("cray cfs sessions describe configure-fs-unload-yml --format json")
            raise UnexpectedState("Found cfs session 'configure-fs-unload-yml' already exists")
        except Exception as err:
            pass

        install_logger.info("    Running fs_unload")
        k8s_job_line = None
        output = config.connection.sudo("/tmp/dvs_reload_ncn -c {} -p configure_fs_unload.yml {}".format(ncnp_cfg, w_xname),
            timeout=120).stdout.splitlines()

        # I don't think the k8s jobline not being found should be fatal.
        try:
            k8s_job_line = [line for line in output if line.lower().startswith('services')][0]
        except Exception as err:
            k8s_job_line = None

        if k8s_job_line:
            k8s_job = k8s_job_line.split()[1].strip()
            install_logger.debug("k8sjob={}  wait for the pod...".format(k8s_job))
            pod.wait_for_pod(config, k8s_job)
        else:
            install_logger.debug("WARNING: Unable to get the K8S job name.")

        # Sleep for a minute before unmounting PE.
        install_logger.debug("Let the system settle prior to unmounting Analytics")
        time.sleep(60)

        # check_analytics will run forcecleanup.sh until dvs unmounts cleanly
        install_logger.info("    Unmounting Analytics")
        check_analytics_mount(config, w_node)

        # Unmount PE
        install_logger.info("    Unmounting PE")
        config.connection.sudo("scp tools/unmount_pe.sh {}:/tmp/unmount_pe.sh".format(w_node))
        config.connection.sudo("ssh {} /tmp/unmount_pe.sh".format(w_node))

        # Make sure the reference count for dvs is 0.
        lsmods = config.connection.sudo("ssh {} lsmod".format(w_node)).stdout.splitlines()
        try:
            dvs_mod = [m for m in lsmods if m.startswith('dvs ')][0]
            fields = dvs_mod.split()
            if fields[2] != '0':
                error_str = utils.formatted("""
                    The DVS module ({}) didn't unload properly from {}.
                    Because of this, the COS Software cannot complete on this
                    worker.  the reference count is {} (should be 0)""".format(fields[0], w_node, fields[2]))
                raise InstallError(error_str)
            else:
                install_logger.info("    DVS module reference count is 0 (OK)")
        except Exception as err:
            # there were no dvs modules loaded
            install_logger.info("    No DVS modules loaded (OK)")

        # Unload previous COS release’s DVS and LNet services.
        install_logger.info("    Running dvs_unload")
        output = config.connection.sudo("/tmp/dvs_reload_ncn -D -c {} -p cray_dvs_unload.yml {}".format(ncnp_cfg, w_xname)
                                     ).stdout.splitlines()

        # I don't think the k8s jobline not being found should be fatal.
        try:
            k8s_job_line = [line for line in output if line.lower().startswith('services')][0]
        except Exception as err:
            k8s_job_line = None

        if k8s_job_line:
            k8s_job = k8s_job_line.split()[1].strip()
            install_logger.debug("k8sjob={}.  wait for the pod...".format(k8s_job))
            pod.wait_for_pod(config, k8s_job)
        else:
            install_logger.warning("    (unload_dvs_and_lnet): Unable to get the K8S job name.")

        # make sure dvs and lnet unload succeeded
        lsmods = config.connection.sudo("ssh {} lsmod".format(w_node)).stdout.splitlines()
        try:
            dvs_mods = None
            dvs_mods = [m for m in lsmods if m.startswith('dvs ')]
            raise UnexpectedState("DVS modules still loaded after running cray_dvs_unload.yml")
        except Exception as err:
            pass
        try:
            lnet_mods = None
            lnet_mods = [m for m in lsmods if m.startswith('lnet ')]
            raise UnexpectedState("LNET modules still loaded after running cray_dvs_unload.yml")
        except Exception as err:
            pass

        # move the lnet config aside, if exists
        try:
            config.connection.sudo("ssh {} mv /etc/lnet.conf /etc/lnet.conf.previous")
        except Exception as err:
            pass

        # Note the 'for' loop below is only for record-keeping.  The dvs,
        # lustre, and craytrace rpms need to be uninstalled in a specific
        # order because of dependencies.
        rpms = config.connection.sudo("ssh {} rpm -qa".format(w_node)).stdout.splitlines()
        old_rpms = []
        for rpm in rpms:
            if any(name in rpm for name in ['dvs', 'craytrace', 'lustre']):
                old_rpms.append(rpm)

        # Package removal order.  Note regular expressions are needed because
        # (for example) 'cray-lustre-client' matches both 'cray-lustre-client'
        # and 'cray-lustre-client-kmp-default'.
        pkg_order_res = [r"cray-dvs-service-\d+",
                         r"cray-dvs-kmp-default-\d+",
                         r"cray-lustre-client-\d+",
                         r"cray-lustre-client-kmp-default-\d+",
                         r"cray-lustre-client-devel-\d+",
                         r"cray-craytrace-kmp-default-\d+"]

        install_logger.info("    Removing DVS, Lustre and Craytrace RPMs")
        for pkg in pkg_order_res:
            rpm_names = [r for r in old_rpms if re.match(pkg, r)]
            if len(rpm_names) > 1:
                install_logger.debug("NOTE: removing multiple rpms for package {}:".format(pkg))
                install_logger.debug("{}".format(rpm_names))
            for rpm in rpm_names:
                install_logger.debug("remove {} from {}".format(rpm, w_node))
                config.connection.sudo("ssh {} rpm -e {}".format(w_node, rpm))

        # Enable and run NCN personalization on the worker.
        install_logger.info("    Running NCN personalization")
        config.connection.sudo("cray cfs components update --enabled true --state '[]' \
            --error-count 0 {} --format json".format(w_xname))

        # wait for ncn-personalization to finish.
        bad_nodes = utils.wait_for_ncn_personalization(config, [w_xname])
        if bad_nodes:
            raise NCNPersonalization("NCN Personalization failed for {}".format(w_xname))

        rpms = config.connection.sudo("ssh {} rpm -qa".format(w_node)).stdout.splitlines()
        new_rpms = []
        for rpm in rpms:
            if any(name in rpm for name in ['dvs', 'craytrace', 'lustre']):
                new_rpms.append(rpm)

        old_rpms = sorted(old_rpms)
        new_rpms = sorted(new_rpms)
        install_logger.debug("Previous RPMs {}: {}".format(w_node, ','.join(old_rpms)))
        install_logger.debug("Current RPMs {}: {}".format(w_node, ','.join(new_rpms)))

        # Add cps back to the worker if they were deleted
        install_logger.info("    Adding CPS deployment")
        config.connection.sudo("cray cps deployment update --nodes {}".format(w_node))

        # Add the UAIs back to the worker.  Note this is done earlier in the guide
        # (at https://stash.us.cray.com/projects/SHASTA-OS/repos/cos-docs/browse/portal/developer-portal/install/Upgrade_and_Configure_COS.md)
        # But since it's not done for each particular worker, it needs to be done out of order.
        install_logger.info("    Adding UAS label")
        config.connection.sudo("kubectl --kubeconfig=/etc/kubernetes/admin.conf label node {} uas-".format(w_node))

        install_logger.info("    {} OK".format(w_node))

    install_logger.info("  OK")


def boot_cos(config):
    """Boot a COS image"""

    #TODO figure out what sessiontemplate to boot with
    sessiontemplate_name = config.args.get("source_bos_sessiontemplate")

    boot_start_time = datetime.datetime.now()
    # Now reboot the compute nodes
    output = json.loads(config.connection.sudo("cray bos session create --template-uuid {} --operation reboot --format json".format(sessiontemplate_name)).stdout)
    boot_session_job_id = output["job"]
    install_logger.info("  Boot session jobid {} created".format(boot_session_job_id))

    # Wait for the BOS session to "complete" or the BOS pod to be in a "Completed" state
    while True:
        session_desc = json.loads(config.connection.sudo("cray bos session describe {} --format json".format(boot_session_job_id[4:])).stdout)
        in_progress = session_desc["in_progress"]
        complete = session_desc["complete"]
        all_pods =  config.connection.sudo("kubectl --kubeconfig=/etc/kubernetes/admin.conf get pods -n services").stdout.splitlines()
        boot_pod = [aps for aps in all_pods if boot_session_job_id in aps]
        pod_status = None
        if boot_pod:
            pod_status = boot_pod[0].split()[2]

        elapsed = (datetime.datetime.now() - boot_start_time).seconds
        install_logger.info("    Waited {} of {} seconds".format(elapsed, BOOT_TIMOUT_SECS))
        if (complete and not in_progress) or "Completed" in pod_status:
            break
        elif elapsed > BOOT_TIMOUT_SECS:
            raise TimeOut("    Timed Out: stopped waiting for session {}".format(boot_session_job_id))
        time.sleep(BOOT_POLL_SECS)

    install_logger.info("  BOS Session {} finished, complete: {}, in_progress: {}, pod status: {}, elapsed time: {}".format(
        boot_session_job_id, in_progress, complete, pod_status, elapsed))

def run_hello_world(config):
    """Run a "Hello World" test on a compute node."""
    sat_nodes = json.loads(config.connection.sudo("sat status --format json").stdout)
    node_lst = [ node for node in sat_nodes if "Compute" in node["Role"] and "Ready" in node["State"]]

    if len(node_lst) <= 0:
        raise UnexpectedState("There are no nodes in a 'Ready' state")

    head_compute_xname = node_lst[0]['xname']
    cmd = "ssh {} sinfo --Node --noheader | awk '{{print $1,$4}}'".format(head_compute_xname)
    sinfo_output = config.connection.sudo(cmd).stdout.split("\n")

    slurm_idle_node_lst = [n.split(" ")[0] for n in sinfo_output if len(n) > 0 and "idle" in n]
    slurm_down_node_lst = [n.split(" ")[0] for n in sinfo_output if len(n) > 0 and "idle" not in n]

    if len(slurm_idle_node_lst) <= 0:
        raise UnexpectedState("There are no slurm nodes in an 'idle' state")

    install_logger.debug("Slurm 'idle' nodes: {}".format(slurm_idle_node_lst))
    install_logger.debug("Slurm nodes not 'idle': {}".format(slurm_down_node_lst))

    if len(slurm_down_node_lst) > 0:
        install_logger.debug("{} of {} slurm node are not in 'idle' state".format(
            len(slurm_down_node_lst),
            len(slurm_down_node_lst)+len(slurm_idle_node_lst)))

    if len(node_lst) != len(slurm_idle_node_lst):
        install_logger.warning("Not all 'Ready'({}) nodes are in 'idle'({}) state".format(
            len(node_lst), len(slurm_idle_node_lst)))

    install_logger.info("Running srun on {} nodes".format(len(slurm_idle_node_lst)))

    srun_node_list =  ",".join(slurm_idle_node_lst)
    cmd = "ssh {} srun -w {} /bin/hostname".format(head_compute_xname,srun_node_list)
    srun_output = [s for s in config.connection.sudo(cmd).stdout.split("\n") if len(s) > 0]

    slurm_idle_node_lst.sort()
    srun_output.sort()

    for out, rdy in zip(srun_output,slurm_idle_node_lst):
        if out != rdy:
            raise TestFailure("unexpected srun output: {} of {}".format(
                srun_output,slurm_idle_node_lst))

    install_logger.info("srun hello_world test succeded")


def cleanup(config): # pylint: disable=unused-argument
    """Clean things up after a run."""

    # remove files containing passwords
    statedir = config.args.get("state_dir")
    config.connection.sudo("rm -f {}/.vcspass {}/get_local_vcspw.sh".format(statedir, statedir))


def hello(config):
    print("hello")
    allout = config.connection.sudo("echo hello")
    install_logger.debug("sudo result: stdout={}, stderr={}".format(allout.stdout, allout.stderr))

def validate_cfs_config(config):
    # Ensure that the cfs configuration has a slingshot-host-software layer if required
    cfs_config_name = config.args.get("cfs_config", None)

    # if we don't have a cfs config just return.  should never happen if we're running a stage
    # that cares about it
    if cfs_config_name is None:
        return

    utils.get_product_catalog(config)
    install_logger.info("  Validating the CFS configuration")

    cfs_ok = True

    for prod in config.location_dict.product("slingshot-host-software"):
        if prod.import_branch:
            cfs_ok = False
            break

    if not cfs_ok:
        cfs_config = json.loads(config.connection.sudo("cray cfs configurations describe {} --format json".format(cfs_config_name)).stdout)
        layers = cfs_config.get("layers", dict())
        for layer in layers:
            url = layer.get("cloneUrl","")
            if "slingshot-host-software-config-management" in url:
                cfs_ok = True
                break

    if cfs_ok:
        install_logger.info("    OK")
    else:
        install_logger.error("   The CFS configuration '{}' must contain a slingshot-host-software layer".format(cfs_config_name))

    return cfs_ok

def validate_weak_symbols(config, failures, flavor="cray_shasta_c", arch="x86_64"):

    kernels = []
    provided = []
    required = dict()
    kmps = []
    work_dirs = []

    install_logger.info("  Performing kernel symbol check on the install media to verify COS and SHS compatibility")

    cos = config.location_dict.product("cos").best
    work_dirs.append(cos.work_dir)
    shscos = config.location_dict.product("slingshot-host-software").type(f"cos")[0]
    work_dirs.append(shscos.work_dir)


    # find the COS kernel
    for fkernel in Path(cos.work_dir).rglob("kernel-{}-[0-9]*.{}.rpm".format(flavor,arch)):
        # do a couple sanity checks
        if not fkernel.name.startswith("kernel-{}-".format(flavor)):
            continue
        if not fkernel.name.endswith(".{}.rpm".format(arch)):
            continue

        p,r = utils.process_rpm(fkernel)
        provided.extend(p)

        kernels.append(fkernel)

    if not kernels:
        install_logger.warning("    Unable to perform weak symbol check: No valid COS kernels found")
        return

    if len(kernels) > 1:
        install_logger.warning("    Unable to perform weak symbol check: Too many COS kernels found")
        return

    kernel = kernels[0]

    install_logger.debug("    kernel found: {}".format(kernel.name))
    # get all kmp files

    for path in work_dirs:
        for kmp in Path(path).rglob("*-kmp-{}-*.{}.rpm".format(flavor,arch)):
            fullkmp = os.path.join(kmp.parent,kmp.name)
            kmps.append(fullkmp)

            p, r = utils.process_rpm(kmp)
            provided.extend(p)
            required[fullkmp] = r

    if not kmps:
        install_logger.warning("    Unable to perform weak symbol check: Unable to find any KMPs")
        return

    missing_symbols = dict()
    for kmp in kmps:
        diff_list = list(set(required[kmp]).difference(provided))
        if diff_list:
            missing_symbols[kmp] = diff_list
            install_logger.debug("      {}".format(kmp))
            for missing in diff_list:
                install_logger.debug("        {}".format(missing))

    if missing_symbols:
        install_logger.error("   Missing kernel symbols found in {} package(s)".format(len(missing_symbols)))
        divider = "-" * (len(config.args['media_dir']) + 3)
        print(divider)
        print("The following packages have unresolved symbols:")
        print(divider)
        current_pdir = ""
        for kmp in missing_symbols:
            pdir = kmp.replace("{}/".format(config.args['media_dir']),"",1).split("/")[1]
            if (current_pdir != pdir):
                print("  {}:".format(pdir))
                current_pdir = pdir
            print("   ", os.path.basename(kmp))
        print(divider)
        install_logger.info("    FAILED")
        failures.append("The versions of SHS and COS being installed have incompatible kernel sets")
        return
    else:
        install_logger.info("    OK")

def validate_cos_ncn_kernel(config, failures):
    """
    verify media prior to installation
    """

    cos = config.location_dict.product("cos").best
    if not cos:
        install_logger.warning('  Cannot perform kernel compatibility check due to no valid COS products')
        return

    install_logger.info('  Performing compatibility check for COS {} on running NCN'.format(cos.name))

    # get the os release version (ie, 15-sp2)
    os_release = utils.get_os().lower()

    # get the running kernel version and format it to match the way it is
    # represented in the COS rpms
    running_kernel = os.uname()[2]

    # need to get rid of the -default and replace - with _ in order to match rpm names
    running_kernel = running_kernel.split('-default')[0].replace('-', '_')

    # find a representive rpm from the cos media
    query_package = 'cray-dvs-kmp-default'
    valid_dirs = [f"{os_release}-ncn", f"{os_release}-net-ncn"]
    rpms = []
<<<<<<< HEAD
    for rpm in Path(cos.work_dir).rglob("cray-dvs-kmp-default-*"):
        if "{}-ncn".format(os_release) in str(rpm.parent):
            rpms.append(rpm.name)
=======
    for rpm in Path(cos_workdir).rglob("cray-dvs-kmp-default-*"):
        for vdir in valid_dirs:
            if vdir in str(rpm.parent) and rpm.name not in rpms:
                # in some releases the same rpm is in multiple directories, don't duplicate
                rpms.append(rpm.name)
>>>>>>> daf7560a

    # see if our sample rpm matches the running NCN kernel
    if len(rpms) == 1:
        if running_kernel in rpms[0]:
            install_logger.info('    COS NCN content matches running NCN kernel {}'.format(running_kernel))
            install_logger.debug(rpms)
        else:
            install_logger.debug(rpms)
            install_logger.error('   COS NCN content does NOT match running NCN kernel {}'.format(running_kernel))
            install_logger.error('   It is not recommended to proceed as packages such as DVS which have')
            install_logger.error('   a kernel module will not work correctly on your NCN worker nodes.')
            failures.append('COS NCN content does NOT match running NCN kernel {}'.format(running_kernel))
            return
    elif len(rpms) == 0:
        install_logger.error('   Could not find any the DVS Kernel RPMS for the OS version you are')
        install_logger.error('   running.  This version of COS will not properly support DVS on your')
        install_logger.error('   worker nodes.')
        failures.append('COS NCN content does NOT match running NCN kernel {}'.format(running_kernel))
        return
    else:
        install_logger.warning('  Cannot perform check due to unexpected number of RPM matches')
        install_logger.debug(rpms)
        return

    install_logger.info('    OK')

def validate_products(config):
    """
    verify media prior to installation
    """

    failures = []
    num_cos_products = config.location_dict.product("cos").count
    num_shs_products = len(config.location_dict.product("slingshot-host-software").type("cos"))
    num_shs_versions = 1
    if num_shs_products and config.location_dict.product("slingshot-host-software").count > 1:
        shsvers = []
        for shs in config.location_dict.product("slingshot-host-software"):
            cver = ".".join(shs.version.split("-")[0].split(".")[0:3])
            if cver not in shsvers:
                shsvers.append(cver)

        shsvercount = len(shsvers)
        if shsvercount != 1:
            num_shs_versions = shsvercount

    perform_cos_validations = True
    perform_shs_validations = True
    if num_cos_products != 1:
        install_logger.warning('  Can only run COS validations on a single release at a time ({} found)'.format(num_cos_products))
        perform_cos_validations = False

    if num_shs_versions != 1:
        install_logger.warning('  Can only run Slingshot validations on a single release at a time ({} found)'.format(num_shs_versions))
        perform_shs_validations = False

    if num_shs_products != 1:
        install_logger.warning('  Can only run Slingshot validations if you have a single "cos" subpackage ({} found)'.format(num_shs_products))
        perform_shs_validations = False

    if not perform_cos_validations and not perform_shs_validations:
        install_logger.warning('  Skipping all media validations.')
        return

    if perform_cos_validations:
        # see if the running kernel matches the COS NCN kernel
        validate_cos_ncn_kernel(config, failures)
    else:
        install_logger.warning('  Skipping cos media validations.')

    if perform_cos_validations and perform_shs_validations:
        # see if the kernels and ksyms all match
        validate_weak_symbols(config, failures)
    else:
        install_logger.warning('  Skipping shs media validations.')

    if failures:
        install_logger.error(" Validation failed:")
        for failure in failures:
            install_logger.error("   {}".format(failure))
        raise InstallError("Product media has failed validation")


def render_jinja(config, product_key=None, jinja_string=None):
    """
    render jinja2 string
    """

    install_logger.debug("jinja_string='{}'".format(jinja_string))

    try:
        product = config.location_dict.get(product_key, False)

        # derive a strict x.y.z version from our full version
        x = y = z = 0
        version_list = product.best_version.split(".")
        try:
            x = version_list[0].split("-")[0]
            y = version_list[1].split("-")[0]
            z = version_list[2].split("-")[0]
        except InstallError:
            pass

        version_x_y = "{}.{}".format(x, y)
        version_x_y_z = "{}.{}.{}".format(x, y, z)

        install_logger.debug("AVAIL JINJA2 VARS")
        install_logger.debug("  product_key = {}".format(product_key))
        install_logger.debug("  product_type = {}".format(product.product))
        install_logger.debug("  version_full = {}".format(product.best_bersion))
        install_logger.debug("  version_x_y = {}".format(version_x_y))
        install_logger.debug("  version_x_y_z = {}".format(version_x_y_z))

        t = jinja2.Template(jinja_string, undefined=jinja2.StrictUndefined)

        rendered_string = t.render(
            product_key=product_key,
            product_type=product.product,
            version_full=product.best_version,
            version_x_y=version_x_y,
            version_x_y_z=version_x_y_z
            )

        install_logger.debug("rendered_string='{}'".format(rendered_string))

        return rendered_string

    except Exception as err:

        install_logger.debug("encountered {} when rendering jinja".format(err))
        install_logger.error("Couldn't perform subsitutions in '{}' for product '{}'!".format(jinja_string, product_key))
        raise InstallError("Please check your --working-branch value")<|MERGE_RESOLUTION|>--- conflicted
+++ resolved
@@ -1638,17 +1638,11 @@
     query_package = 'cray-dvs-kmp-default'
     valid_dirs = [f"{os_release}-ncn", f"{os_release}-net-ncn"]
     rpms = []
-<<<<<<< HEAD
-    for rpm in Path(cos.work_dir).rglob("cray-dvs-kmp-default-*"):
-        if "{}-ncn".format(os_release) in str(rpm.parent):
-            rpms.append(rpm.name)
-=======
     for rpm in Path(cos_workdir).rglob("cray-dvs-kmp-default-*"):
         for vdir in valid_dirs:
             if vdir in str(rpm.parent) and rpm.name not in rpms:
                 # in some releases the same rpm is in multiple directories, don't duplicate
                 rpms.append(rpm.name)
->>>>>>> daf7560a
 
     # see if our sample rpm matches the running NCN kernel
     if len(rpms) == 1:
