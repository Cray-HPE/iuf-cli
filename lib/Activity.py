--- conflicted
+++ resolved
@@ -34,11 +34,8 @@
 import requests
 import shutil
 import sys
-<<<<<<< HEAD
 import threading
-=======
 import tarfile
->>>>>>> c3101ae6
 import time
 import yaml
 
