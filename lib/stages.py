#!/usr/bin/env python3
#
# MIT License
#
# (C) Copyright 2022-2023 Hewlett Packard Enterprise Development LP
#
# Permission is hereby granted, free of charge, to any person obtaining a
# copy of this software and associated documentation files (the "Software"),
# to deal in the Software without restriction, including without limitation
# the rights to use, copy, modify, merge, publish, distribute, sublicense,
# and/or sell copies of the Software, and to permit persons to whom the
# Software is furnished to do so, subject to the following conditions:
#
# The above copyright notice and this permission notice shall be included
# in all copies or substantial portions of the Software.
#
# THE SOFTWARE IS PROVIDED "AS IS", WITHOUT WARRANTY OF ANY KIND, EXPRESS OR
# IMPLIED, INCLUDING BUT NOT LIMITED TO THE WARRANTIES OF MERCHANTABILITY,
# FITNESS FOR A PARTICULAR PURPOSE AND NONINFRINGEMENT. IN NO EVENT SHALL
# THE AUTHORS OR COPYRIGHT HOLDERS BE LIABLE FOR ANY CLAIM, DAMAGES OR
# OTHER LIABILITY, WHETHER IN AN ACTION OF CONTRACT, TORT OR OTHERWISE,
# ARISING FROM, OUT OF OR IN CONNECTION WITH THE SOFTWARE OR THE USE OR
# OTHER DEALINGS IN THE SOFTWARE.
#

"""This module contains the staging information and functionality."""


import copy
import datetime
import os
import sys
from prettytable import PrettyTable
import time
import yaml
from lib.InstallLogger import get_install_logger
from lib.InstallerUtils import elapsed_time

from lib.vars import RunException, STAGE_HIST_FILENAME, STAGE_DICT, NOABORT_STAGES

install_logger = get_install_logger(__name__)

# pylint: disable=consider-using-f-string

class StageHist:
    def __init__(self, state_dir, all_stages=[]):
        self._stages = all_stages
        self._status = {}
        self._stage_hist_file = os.path.join(state_dir, STAGE_HIST_FILENAME)
        self.summary = {}

        # Load the stage history from a previous run and return.
        if os.path.exists(self._stage_hist_file):
            with open(self._stage_hist_file, "r", encoding='UTF-8') as fhandle:
                all_data = yaml.full_load(fhandle)
                self._status = all_data["status"]
                self.summary = all_data["summary"]
            return

        # We have not returned.  This must be a new run.
        for stage in self._stages:
            self._status[stage] = {
                "ran": False,
                "succeeded": False,
                "duration": None,
            }

        self.dump_status()


    def load_status(self):
        with open(self._stage_hist_file, "r", encoding='UTF-8') as fhandle:
              all_data = yaml.full_load(fhandle)
              self._status = all_data["status"]
              self.summary = all_data["summary"]


    def dump_status(self):
        dump_dict = {
            "status": self._status,
            "summary": self.summary
        }
        with open(self._stage_hist_file, "w", encoding='UTF-8') as fhandle:
            yaml.dump(dump_dict, fhandle)


    def update(self, stage, ran=False, succeeded=False, duration=None):
        """Update a stage status."""

        self._status[stage] = {
            "ran": ran,
            "succeeded": succeeded,
            "duration": duration
        }
        self.dump_status()


class Stages():
    """Staging information and methods."""
    def __init__(self, stage_dict={}, state_dir='state'):
        self._stage_dict = copy.deepcopy(stage_dict)
        self._stages = list(self._stage_dict.keys())
        self._all_stages = self._stages
        self.installer_start = datetime.datetime.now()

        self.stage_hist = StageHist(state_dir, self._all_stages)
        self.skip_stages = []
        self._noabort_stages = NOABORT_STAGES
        self.current_stage = None
        self.summary = {}
        self._run_stages = []
        self._start_at = None
        self.stage_enum = {}
        for index, key in enumerate(STAGE_DICT):
            self.stage_enum[key] = index

        self.set_summary("command line", " ".join(sys.argv))

    @property
    def stage_hist_file(self):
        return self.stage_hist._stage_hist_file

    @property
    def beginStage(self):
        return self._stages[0]

    @property
    def endStage(self):
        return self._stages[-1]

    @property
    def start_at(self):
        return self._start_at


    @start_at.setter
    def start_at(self, value):
        self._start_at = value

    @property
    def stages(self):
        if not self._run_stages:
            start_at = self.start_at
            all_stages = self.get(list_fmt=True, all_stages=True)
            exec_stages = self.get(list_fmt=True, all_stages=False)
            start = True if start_at == None else False

            for stage in all_stages:
                if stage != start_at and start == False:
                    continue
                elif stage == start_at:
                    start = True
                if stage in exec_stages:
                    self._run_stages.append(stage)

        return self._run_stages

    def set_stages(self, stages):
        """Set the stages to the input parameter.  Used on an `iuf resume`."""
        self._stages = stages


    def set_summary(self, summary_key, summary_value):
        """Set a key (summary_key) in the summary dict to a particular value
        (summary_value)"""
        self.stage_hist.summary[summary_key] = summary_value


    def get_summary(self, load=False):
        """Get the high-level summary.  Return it as a block of text."""
        if load:
            self.stage_hist.load_status()
        return_str = []

        for elt in self.stage_hist.summary:
            # we're not adding this anymore, but it can still exist in older stage.yaml files
            if elt == "ran_stages":
                continue
            return_str.append("{}: {}".format(elt.replace("_", " "), self.stage_hist.summary[elt]))

        # Insert a header if there is any history.
        if return_str:
            return_str.insert(0, "Install Summary")

        return "\n".join(return_str)

    def abortable(self, stage):
        """Return true if a stage can be aborted."""
        return stage not in self._noabort_stages

    def get_stage_status(self, activity):
        return_list = []
        for stage in self._stage_dict.keys():
            return_list.append({
                "stage": stage,
                "description": self._stage_dict[stage].get("description", False),
                "succeeded": self.stage_hist._status[stage]["succeeded"],
                "duration": self.stage_hist._status[stage]["duration"],
                "ran": self.run_status(stage)
            })
        return return_list

    def run_status(self, stage):
        ran = self.stage_hist._status[stage]["ran"]
        succeeded = self.stage_hist._status[stage]["succeeded"]
        run_result = "N/A"
        if ran == True:
            if succeeded == True:
                run_result = "Succeeded"
            elif succeeded == False:
                run_result = "Failed"
        elif ran:
            run_result = ran
        elif succeeded:
            run_result = succeeded

        return run_result

    def get(self, long=False, all_stages=True,
            status=False, list_fmt=False, summary=False):
        """Get either a printable list and description/status of stages, or return a list
            of stages."""
        if list_fmt:
            if all_stages:
                return self._all_stages
            else:
                return self._stages

        name_row = ["Stage"]
        table = PrettyTable()
        if long:
            name_row += ["Description"]
        if status:
            name_row += ["Status", "Duration"]
        table.field_names = name_row
        for stage in self._stage_dict.keys():
            val_row = [stage]

            #Add the description if long was specified.
            if long:
                description = self._stage_dict[stage].get("description", False)
                val_row += [description]

            # Print the status and duration if status was specified.
            if status:
                duration = self.stage_hist._status[stage]["duration"]
                if duration == None:
                    duration = "N/A"

                run_result = self.run_status(stage)

                val_row += [run_result, duration]

            table.add_row(val_row)
        table.align = "l"
        return table.get_string()

    def exec_stage(self, config, workflow, stage):
        """Run a stage."""

<<<<<<< HEAD
        config.logger.info(f"[STAGE: {stage:50}] BEG Argo workflow: {workflow}")

=======
        config.logger.info(f"      IUF STAGE: {stage}")
        config.logger.info(f"  ARGO WORKFLOW: {workflow}")
        arg_comment = config.args.get("comment", None)
        if type(arg_comment) is list:
            arg_comment = " ".join(arg_comment)
        if arg_comment:
            state_args = {"comment": arg_comment, "sessionid": workflow,
                          "status": config.args["func"].__name__.replace("process_", "")}
            config.activity.state(state_args)
            # Sleep 1, so that the next entry is not over-written if less than a second has elapsed.
            time.sleep(1)

        comment = f"Run {stage}"
>>>>>>> c3101ae6
        state_args = {
            "state": "in_progress",
            "status": "Running",
            "sessionid": workflow,
            "comment": comment,
            "command": " ".join(sys.argv),
            "media_dir": config.args.get("media_dir")
        }
        utime = config.activity.state(state_args)

        # Execute the stage.
        failed = True
        status = "Unknown"
        duration = "Unknown"
        try:
            self.current_stage = stage
            stage_start = datetime.datetime.now()
            status = config.activity.monitor_workflow(workflow)
            if status == "Succeeded":
                failed = False
            duration = elapsed_time(stage_start)
            config.logger.info(f"[STAGE {stage:51}] END {status} in {duration}")

        except RunException as err:
            # if this was an unhandled, failed command, print details
            duration = elapsed_time(stage_start)
            config.logger.error(f"[STAGE {stage:51}] END {status} in {duration}")

            # update the current state with the failure
            config.activity.state({"timestamp":utime, "status":"Failed"})
            # put the whole process into debug
            config.activity.state({"state": "debug", "comment": f"Exception occurred while executing {err.cmd}"})

            install_logger.debug("Exception while executing %s", stage, exc_info=True)
            print("")
            install_logger.critical("The following command failed while executing %s:", stage)
            print("")
            install_logger.error("   CMD: %s", err.cmd)
            for item in ["stdout", "stderr", "returncode"]:
                if hasattr(err, item):
                    rawmsg = str(eval("err."+item))
                    msglines = rawmsg.splitlines()
                    for line in msglines:
                        if line:
                            install_logger.error("%s: %s", item, line)

        except Exception as err:
            duration = elapsed_time(stage_start)
            config.logger.error(f"[STAGE {stage:51}] END {status} in {duration}")
            # update the current state with the failure
            config.activity.state({"timestamp":utime, "status":"Failed"})
            # put the whole process into debug
            config.activity.state({"state":"debug", "comment":str(err)})

            install_logger.debug("Exception while executing %s", stage, exc_info=True)
            print("")
            install_logger.critical("A '%s' error", err)
            install_logger.critical("occurred while executing %s", stage)

        if failed:
            print("")
            install_logger.info("Aborting install after %s", elapsed_time(self.installer_start))
            print("")
            self.stage_hist.update(stage, ran=False, succeeded="Paused",duration=duration)
            # update the current state with the failure
            config.activity.state({"timestamp": utime, "status":"Failed"})
            # put the whole process into debug
            config.activity.state({"state":"debug"})

            print(self.get_summary())
            sys.exit(1)
        else:
            config.activity.state({"timestamp":utime, "status":"Succeeded"})
            self.stage_hist.update(stage, True, True, duration=duration)

    def set_skipped(self, skipped_stages=[]):
            for stage in skipped_stages:
                self.stage_hist.update(stage, ran="Skipped", succeeded="Skipped", duration="N/A")

    def set_paused(self, stage):
        self.stage_hist.update(stage, ran=False, succeeded="Paused")

    def reset(self):
        for stage in self.get(list_fmt=True, all_stages=True):
            self.stage_hist.update(stage)

    def validate(self, state_dir, begin_stage, end_stage, run_stages, skip_stages):
        """Resolve the argument logic and ensure the stages are valid."""
        # Do some error-handling with the stage-related args
        stages_list = self.get(list_fmt=True)

        # wait to exit until we process all the stages
        error=False

        # if they've specified begin or end along with run_stages, we no longer have any idea
        # what they're talking about.  Don't allow it.
        if begin_stage is not None or end_stage is not None:
            if run_stages:
                install_logger.error("argument -r/--run-stages: not allowed with -b/--begin-stage or -e/--end-stage")
                error=True

        # # run and skip at the same time is equally nonsensical
        # if run_stages and skip_stages:
        #     install_logger.error("argument -r/--run-stages: not allowed with -s/--skip-stages")
        #     error=True

        if begin_stage is None:
            begin_stage = stages_list[0]

        if end_stage is None:
            end_stage = stages_list[-1]

        if begin_stage not in stages_list:
            install_logger.error("invalid stage (%s) found in --begin-stage", begin_stage)
            error=True

        if end_stage not in stages_list:
            install_logger.error("invalid stage (%s) found in --end-stage.", end_stage)
            error=True

        if run_stages:
            for stage in run_stages:
                if stage not in stages_list:
                    install_logger.error("invalid stage (%s) found in --run-stages", stage)
                    error=True

        # Let args_dict['run_stages'] override begin_stage and end_stage; that is,
        # if all three were passed in, run_stages wins.  Loop against stages_list
        # to preserve the execution order.
        if run_stages:
            got_first_stage = False
            for stage in stages_list:
                if stage in run_stages and not got_first_stage:
                    begin_stage = stage
                    end_stage = stage
                    got_first_stage = True
                elif stage in run_stages:
                    end_stage = stage

        # Determine if any stages can be skipped.
        if skip_stages is None:
            skip_stages = []

        if not isinstance(skip_stages, list):
            # This may happen if it skip_stages was passed it via the input file.
            print("'-s/--skip-stages' argument should be a list")
            sys.exit(1)

        for sstage in skip_stages:
            if sstage not in stages_list:
                install_logger.error("invalid stage (%s) found in --skip-stages", sstage)
                error=True

        self.set_skipped(skip_stages)

        # don't need to log the help information, just print and exit
        if error:
            stages_formatted = self.get(long=True)
            print("\nAll stages must be one of the following:\n{}".format(stages_formatted))
            sys.exit(1)

        begin_idx = stages_list.index(begin_stage)
        end_idx = stages_list.index(end_stage)

        if run_stages:
            self._stages = []
            for stage in stages_list:
                if stage in run_stages and stage not in skip_stages:
                    self._stages.append(stage)
        else:
            self._stages = [stages_list[i] for i in range(begin_idx, end_idx + 1) if stages_list[i] not in skip_stages]
        install_logger.debug("stages=%s",self._stages)
        install_logger.debug("(begin,end)_idx = (%s,%s)", begin_idx, end_idx)

def get_stage_help():
    """Get the stages in a format that coincides with the help output."""
    table = PrettyTable(header=False, border=False)
    table.field_names = ["Stage", "Description"]
    for stage in STAGE_DICT:
        table.add_row([stage, STAGE_DICT[stage]["description"]])
    table.align = "l"

    return table.get_string()<|MERGE_RESOLUTION|>--- conflicted
+++ resolved
@@ -258,12 +258,8 @@
     def exec_stage(self, config, workflow, stage):
         """Run a stage."""
 
-<<<<<<< HEAD
         config.logger.info(f"[STAGE: {stage:50}] BEG Argo workflow: {workflow}")
 
-=======
-        config.logger.info(f"      IUF STAGE: {stage}")
-        config.logger.info(f"  ARGO WORKFLOW: {workflow}")
         arg_comment = config.args.get("comment", None)
         if type(arg_comment) is list:
             arg_comment = " ".join(arg_comment)
@@ -275,7 +271,6 @@
             time.sleep(1)
 
         comment = f"Run {stage}"
->>>>>>> c3101ae6
         state_args = {
             "state": "in_progress",
             "status": "Running",
