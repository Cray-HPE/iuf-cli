--- conflicted
+++ resolved
@@ -250,15 +250,8 @@
                 print("")
                 sys.exit(1)
 
-<<<<<<< HEAD
     install_logger.info("Install completed in {}".format(elapsed_time(installer_start)))
 
-def process_branch_update(args):
-    """Process the arguments to the branch subparser"""
-    install_logger.debug("process_branch_update, args={} ", args)
-
-=======
->>>>>>> 2704cdbd
 def process_list(args): #pylint: disable=unused-argument
     """Process the arguments to the list subparser"""
     stages = get_stages(long=True)
