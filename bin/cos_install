--- conflicted
+++ resolved
@@ -164,8 +164,7 @@
             elif stage in run_stages:
                 end_stage = stage
 
-<<<<<<< HEAD
-    install_logger.debug("(after checking run_stages)begin_stage={}, end_stage={}".format(begin_stage, end_stage))
+    install_logger.info("STAGE SUMMARY: begin_stage={}, end_stage={}".format(begin_stage, end_stage))
 
     return begin_stage, end_stage
 
@@ -178,16 +177,6 @@
 
     begin_stage = args_dict.get('begin_stage')
     end_stage = args_dict.get('end_stage')
-=======
-    install_logger.info("STAGE SUMMARY: begin_stage={}, end_stage={}".format(begin_stage, end_stage))
-    bad_skip = False
-    for sstage in skip_stages:
-        if sstage not in stages_list:
-            install_logger.warning("WARNING: Stage {} is not a valid stage".format(sstage))
-            bad_skip = True
-    if bad_skip:
-        sys.exit(1)
->>>>>>> 77e06ec5
 
     begin_idx = stages_list.index(begin_stage)
     end_idx = stages_list.index(end_stage)
