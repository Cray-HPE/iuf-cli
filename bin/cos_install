--- conflicted
+++ resolved
@@ -338,7 +338,6 @@
         parser.print_help(sys.stderr)
         sys.exit(1)
 
-<<<<<<< HEAD
     # some sanity testing
     if not os.path.exists(args_dict["media_dir"]):
         install_logger.error("Media directory {} does not exist.".format(args_dict["media_dir"]))
@@ -348,13 +347,10 @@
         install_logger.error("State directory {} does not exist.".format(args_dict["state_dir"]))
         sys.exit(1)
 
-    args.func(args_dict)
-=======
     try:
         args.func(args_dict)
     except AttributeError:
         install_logger.error("A subcommand was not specified.")
         sys.exit(1)
->>>>>>> cc674dfd
 if __name__ == "__main__":
     main()