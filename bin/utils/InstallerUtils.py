# Copyright 2022 Hewlett Packard Enterprise Development LP

"""
Common utility and helper functions used by the CI.
"""

import base64
import datetime
import json
import os
import re
import shlex
import shutil
import stat
import subprocess
import sys
import textwrap
import time
import urllib
import shlex
from utils.InstallLogger import get_install_logger

install_logger = get_install_logger(__name__)

# pylint: disable=consider-using-f-string

def getenv(var):
    """Get an environment variable"""
    # Use os.environ[...] (and NOT os.environ.get(...) so that an exception is
    # raised by default if a key does not exist.
    if var in os.environ:
        return os.environ[var]
    else:
        return None


def formatted(text):
    """Format a text string for a standard 80-line terminal."""
    wrapper = textwrap.TextWrapper(width=78)
    raw = textwrap.dedent(text).strip()
    msg = wrapper.fill(text=raw)
    return msg


def split_strip(string_list):
    """
    Handle strings that contain items that are either comma separated or space
    separated.  Strip whitespace off of the items.  Return the items as a list.

    :param string string_list: A string containing one or more items separated
                               by either spaces or commas
    :return: a list
    """
    if "," in string_list:  #pylint: disable=no-else-return
        return [n.strip() for n in string_list.split(',')]
    else:
        return string_list.split()


def download_file(url, whereto, mode='wb'):
    """
    Download a file from $url to $whereto.  Default $perms are wb

    :param url: Where to download the file from.
    :param whereto: Where the file is saved locally.
    :param mode: How to open the file for writing.  Defaults to 'wb'.

    :return: None
    """

    # One megabyte chunk size.
    chunk_size = 1024 * 1024
    req = urllib.request.urlopen(url)
    file_size = int(req.length)
    with open(whereto, mode, encoding="UTF-8") as fhandle:
        total_bytes_read = 0
        while True:
            read_result = req.read(chunk_size)
            bytes_read = len(read_result)
            total_bytes_read += bytes_read
            fhandle.write(read_result)
            if bytes_read < chunk_size or total_bytes_read >= file_size:
                break

    return total_bytes_read

def download_to_mgt_node(connection, url, whereto):
    """Download a file to the management node."""

    filename = os.path.basename(url)
    target = os.path.join(whereto, filename)
    connection.sudo("wget  {} --quiet -O {}".format(url, target))


def check_repos(connection, product, filename):
    """Verify the repos.  This should work for cos and slingshot"""

    if product == "slingshot_host":
        version_re = re.compile(r"slingshot-host-software-((\d+\.){2}\d+-\d+)")
        version = re.search(version_re, filename)
        prod_name_version = "slingshot-host-software-{}".format(version.group(1))
    else:
        #version_re = re.compile("cos-(\d+\.){2}\d+-sle")
        version_re = re.compile(r"(cos-(\d+\.){2}\d+)")
        prod_name_version = re.search(version_re, filename).group(0)

    curl_cmd = "curl -s -k https://packages.local/service/rest/v1/repositories | jq -r '.[] | select(.name | startswith(\"{}\")) | .name'".format(prod_name_version)
    repos = connection.sudo(curl_cmd).stdout.split()

    return (len(repos) > 0, prod_name_version, repos)

def flushprint(txt):
    """Print to stdout and flush it to avoid buffering."""
    print(txt)
    sys.stdout.flush()


def format_url(connection, repo):
    """Format a git url to include the username and password"""
    git_pw_base64 = connection.sudo("kubectl --kubeconfig=/etc/kubernetes/admin.conf get secret -n services vcs-user-credentials --template={{.data.vcs_password}}").stdout
    git_pw = base64.b64decode(git_pw_base64).decode()
    git_user = 'crayvcs'

    return "https://{}:{}@api-gw-service-nmn.local/vcs/cray/{}.git".format(git_user, git_pw, repo)


def get_hosts(connection, host_str):
    """Get hosts matching a string; for example 'get_hosts(connection, "w0")'
    will get all worker nodes."""
    components_list = json.loads(connection.sudo("cray hsm state components list --type node --format json").stdout)

    xnames = [clist["ID"] for clist in components_list["Components"]]
    hosts = []

    for xname in xnames:
        hw_desc = json.loads(connection.sudo('cray sls hardware describe {} --format json'.format(xname)).stdout)
        try:
            alias = hw_desc["ExtraProperties"]['Aliases'][0]
        except KeyError:
            pass
        if host_str in alias:
            hosts.append((xname, alias))

    # For some reason, the 'cray hsm state components list ...' command doesn't
    # include ncn-m001.
    if host_str in ['m0', 'ncn']:
        self_xname = connection.sudo("cat /etc/cray/xname").stdout.rstrip()
        hosts.append((self_xname, 'ncn-m001'))

    return hosts

def wait_for_pod(connection, pod_name, timeout=1200, delete=False):
    """Wait for a pod to be either created or deleted."""

    keep_waiting = True
    time_waited = 0
    sleep_time = 10
    while keep_waiting:
        pods = connection.sudo("kubectl --kubeconfig=/etc/kubernetes/admin.conf get pods -Ao wide").stdout.splitlines()
        found = False
        for pod in pods:
            if pod_name in pod:
                found = True
                fields = pod.split()
                running = fields[3]
        if found and delete is False:
            install_logger.debug("found running and delete == False ...")
            if 'running' in running.lower() or 'completed' in running.lower():
                keep_waiting = False
            elif running.lower() =='imagepullbackoff':
                install_logger.warning("WARNING: pod {} in error state: {}".format(pod_name, running))
                keep_waiting = False
            else:
                install_logger.debug("(else) running={} ... no action performed".format(running))
        elif not found and delete is True:
            # The pod has been deleted, so quit waiting.
            keep_waiting = False
        time.sleep(sleep_time)
        time_waited += sleep_time
        if time_waited >= timeout:
            action_str = "delete" if delete else "complete"
            install_logger.warning("WARNING: Timed out waiting {} seconds for pod {} to {}".format(time_waited, pod_name, action_str))
            keep_waiting = False


def git_clone(connection, repo, location):
    """
    Clone a git repository.
    repo is (for example) cos-config-management or csm-config-management
    """

    url = format_url(connection, repo)
    repo_dir = os.path.join(location, repo)
    install_logger.debug("(git_clone)repo_dir={}, location={}".format(repo_dir, location))
    if os.path.exists(repo_dir):
        connection.sudo('git pull', cwd=os.path.join(location, repo))
    else:
        connection.sudo("git clone {}".format(url), cwd=location)

    return os.path.join(location, repo)


def ls_remote(connection, repo):
    """
    Do a 'git ls-remote'.

    repo is (for example) cos-config-management or csm-config-management
    """
    url = format_url(connection, repo)
    output = connection.sudo("git ls-remote {}".format(url)).stdout
    return output


def download_artifacts(connection, repo, version, release_dist=None,
        whereto=None, onepackage=True):
    """
    Download artifacts from artifactory.

    :param repo: The repo; for example
        https://arti.dev.cray.com/ui/native/shasta-distribution-stable-local/cos
    :param version: The version of the artifacts to filter on.
    :param release_dist: the suse service pack to filter on; e.g, '15-SP2'.

    :return: None
    """

    # Keep imports local so that jobs not needing them won't hit a
    # ModuleNotFoundError if artifactory is not installed.
    from artifactory import ArtifactoryPath #pylint: disable=import-outside-toplevel

    path = ArtifactoryPath(repo.replace("ui/native", "artifactory"))
    locations = []

    if release_dist is not None:
        version_re = re.compile(r".*{}.*{}.*.gz$".format(release_dist, version))
    else:
        version_re = re.compile(r".*{}.*.gz$".format(version))

    dl_urls = [str(p) for p in path if re.match(version_re, str(p))]

    if onepackage:
        dl_urls = [sorted(dl_urls)[-1]]

    if whereto is None:
        location = os.getcwd()
    else:
        location = whereto

    for dl_url in dl_urls:
        download_to_mgt_node(connection, dl_url, location)
        locations.append(os.path.join(location, os.path.basename(dl_url)))
        install_logger.debug("downloaded {} to {}".format(dl_url, location))

    return locations


def wait_for_ncn_personalization(connection, xnames, timeout=600, sleep_time=10):
    """Wait for ncn personalization to complete.
    xnames: a list of xnames to wait for
    timeout: maximum amount of time to wait for NCN personalization to
        complete.
    sleep_time: Time to wait between NCN personalization checks
        (i.e, 'cray cfs components describe ...')
    """

    keep_waiting = True
    start = datetime.datetime.now()
    while keep_waiting:
        found_pending = False
        for xname in xnames:
            desc = json.loads(connection.sudo("cray cfs components describe {} --format json".format(xname)).stdout)
            if desc["configurationStatus"].lower() != "configured":
                install_logger.debug("waiting on {}".format(xname))
                found_pending = True
            if desc["errorCount"] != 0:
                install_logger.warning("WARNING: Found error on node {} while querying the NCN personalization process".format(xname))

        tdiff = datetime.datetime.now() - start
        seconds_waited = tdiff.total_seconds()
        if found_pending:
            time.sleep(sleep_time)
            install_logger.debug("(found_pending) seconds_waited={}".format(seconds_waited))
        else:
            keep_waiting = False

        if seconds_waited >= timeout:
            install_logger.warning("WARNING: timed out waiting for components to go from a "
                   "pending to configured status during ncn personalization")
            keep_waiting = False
        else:
            install_logger.debug("(else, bottom of loop) waited={} seconds, keep_waiting={}, found_pending={}".format(seconds_waited, keep_waiting, found_pending))
        sys.stdout.flush()


class VMConnectionException(Exception):
    """A pass-through class."""


def run_command(cmd, dryrun=False, **kwargs):
    """Run a system command."""

    parsed_cmd = shlex.split(cmd)

    # log commands to debug channel
    install_logger.debug('CMD >> {}'.format(parsed_cmd))

    if dryrun:
        print("DRYRUN ", parsed_cmd)
        return 0, json.loads("cmd"), subprocess.CompletedProcess(args=parsed_cmd, returncode=0)

    result = subprocess.run(parsed_cmd, stdout=subprocess.PIPE,stderr=subprocess.PIPE, shell=False,
                        check=False, universal_newlines=True,
                        **kwargs)

    # convert to a dict if we can
    try:
        structured_data = json.loads(result.stdout)
    except:
        structured_data = None

    install_logger.debug('RET >> {}'.format(result))
    install_logger.debug('JSN >> {}'.format(structured_data))

    # log errors
    if result.returncode != 0:
        failure = { 'cmd': cmd,
                    'stderr': result.stderr,
                    'stdout': result.stdout,
                    'returncode': result.returncode }
        install_logger.warning(failure)

    return result.returncode, structured_data, result


class _CmdInterface:
    """Wrapper around the subprocess interface to simplify usage."""
    def __init__(self, n_retries=0, dryrun=False):
        self.installer = True
        self.dryrun = dryrun

    def sudo(self, cmd, cwd=None, **kwargs):
        """
        Execute a command.
        """
        # We might need to fiddle with this some.
        install_logger.debug('  >> {}'.format(cmd))
        if self.dryrun:
            print("DRYRUN CWD={}".format(cwd))
            print("DRYRUN {}".format(cmd))
            return subprocess.CompletedProcess(args=shlex.split(cmd), returncode=0)

<<<<<<< HEAD
        result = subprocess.run(shlex.split(cmd), stdout=subprocess.PIPE,
                                stderr=subprocess.PIPE, shell=False,
                                check=False, universal_newlines=True, **kwargs)
=======
        if '|' in cmd:
            install_logger.warning("found a pipe in the command.  Using `shell=True`.")
            result = subprocess.run(shlex.split(cmd), stdout=subprocess.PIPE,
                                    stderr=subprocess.PIPE, shell=True,
                                    check=False, universal_newlines=True, cwd=cwd, **kwargs)
        else:
            result = subprocess.run(shlex.split(cmd), stdout=subprocess.PIPE,
                                    stderr=subprocess.PIPE, shell=False,
                                    check=False, universal_newlines=True, cwd=cwd, **kwargs)
>>>>>>> 42f8eba8

        # Check the return code.  At this point, fabric would throw an
        # exception; we might want to do something similar.  At least with
        # subprocess we can examine the error.
        if result.returncode != 0:
            install_logger.warning('"{}" returned non-zero value {}.  stderr={}'.format(
                  cmd.split(), result.returncode, result.stderr))
        return result

    def put(self, source, target):
        """
        A Wrapper around the Connection put.
        """
        shutil.copyfile(source, target)
        st = os.stat(source)
        os.chmod(target, st.st_mode)



class CmdMgr:
    """
    This class can be used to manage a single use of CmdInterface
    """

    connection = None

    @staticmethod
    def get_cmd_interface():
        if CmdMgr.connection == None:
            CmdMgr.connection = _CmdInterface()
        return CmdMgr.connection

def get_products( media_dir = '.',
                  extract_archives = True,
                  products = None,
                  prefixes = None,
                  suffixes = None,
                  new_product = None ):
    """
    Extract product archives and return product information.

    When called, will extract any product archives found and
    return a dict of product dictionaries:

    {
        "cos-2.3.31-20220131164722": {   # key is the archive name without suffix or directory name
            "archive_type": "tgz",       # type of archive (tar, tgz)
            "product": "cos",            # derived shot product name
            "archive": "cos-2.3.31-20220131164722.tar.gz",  # filename of product archive
            "media_dir": "/admin/johnn/media2",  # path where all products are located.  if not
                                                 # specified, pwd will be used
            "work_dir": "/admin/johnn/media2/cos-2.3.31-20220131164722/cos-2.3.31-20220131164722",
                                                 # absolute path to the contents of the archive.
                                                 # the contents will always be nested inside a
                                                 # directory named after the key in order to
                                                 # support archive files that contain directory
                                                 # names that are not unique
            "md5": null,                 # if an md5 file is provided, we will refuse to extract
                                         # the archive if it doesn't match
            "out": null,                 # contains filename of 'out' file, if it exists
            "archive_check": null        # only set when archive is extracted
        }
    }

    Caller should place conditionals on 'product' and 'work_dir'
    as the former indicates the entry has been identified as a
    product, and the latter indicates a valid, extracted product
    has been staged.

    eg:
        for product in products:
        if products[product]['product']:
            work_dir = products[product]['work_dir']
            if work_dir:
                installer = os.path.join(work_dir, 'install.sh')

    """

    if not products:
        products = {}

    if not prefixes:
        prefixes = {
                    'cos': 'cos',
                    'SUSE-Backports-SLE': 'sles',
                    'SUSE-PTF': 'sles',
                    'SUSE-Products': 'sles',
                    'SUSE-Updates': 'sles',
                    'slingshot-host-software': 'slingshot-host-software',
                    'analytics': 'analytics',
                    'uan': 'uan',
                    'cpe-slurm': 'slurm',
                    'wlm-slurm': 'slurm',
                    'wlm-pbs': 'pbs',
                    'cpe-pbs': 'pbs',
                    'sma': 'sma',
                    'csm': 'csm',
                    'sat': 'sat',
                    'cray-sdu-rda': 'sdu',
                    'cpe': 'cpe'
                    }

    if not suffixes:
        suffixes = { 'md5': '.tar.gz.MD5.TXT',
                     'tgz': '.tar.gz',
                     'tar': '.tar',
                     'out': '.tar.gz.OUT.TXT' }

    if not new_product:
        new_product = { 'archive_type': None,
                        'product': None,
                        'archive': None,
                        'media_dir': None,
                        'work_dir': None,
                        'md5': None,
                        'out': None,
                        'archive_check': None,
                        'version': None
                      }


    # convert to absolute to avoid ambiguity
    media_dir = os.path.abspath(media_dir)

    # let user know what we are working on
    install_logger.info('processing media_dir {}'.format(media_dir))

    # get contents of our media directory
    directory_listing = os.listdir(media_dir)

    install_logger.debug('dir contents: {}'.format(directory_listing))

    # process each item in the directory
    for item in directory_listing:

        install_logger.debug('processing {}'.format(item))

        item_name = None

        # logic to handle item if it is a file
        if os.path.isfile(os.path.join(media_dir, item)):

            # we process suffix first because we want to determine a
            # key name that does not include a suffix so all related
            # files such as md5 files can be stored in the same record

            for suffix in suffixes:

                install_logger.debug('suffix {}'.format(suffix))

                if item.endswith(suffixes[suffix]):

                    install_logger.debug('suffix match {}'.format(suffix))
                    item_name = item.split(suffixes[suffix])[0]
                    install_logger.debug('item_name is {}'.format(item_name))

                    # create a product entry if one doesn't already exist
                    if item_name not in products:
                        install_logger.debug('creating new product entry {}'.format(item_name))
                        products[item_name] = new_product.copy()

                    # handle archive and non-archive entries differently
                    if suffix in ['md5', 'out']:
                        install_logger.debug('item is not an archive')
                        install_logger.debug('adding {}, {}'.format(suffix, item))

                        # read md5 file, parse out and save the md5 sum
                        if suffix == 'md5':
                            install_logger.debug('reading md5 file {}'.format(item))
                            # TODO: exception handling, please
                            with open(os.path.join(media_dir, item)) as md5_file:
                                md5_contents = md5_file.readlines()
                                # TODO: improve this logic
                                md5 = md5_contents[0].split()[0]
                            products[item_name][suffix] = md5
                        else:
                            products[item_name][suffix] = item
                    else:
                        # record archive information
                        install_logger.debug('adding archive_type {}'.format(suffix))
                        install_logger.debug('adding archive {}'.format(item))
                        products[item_name]['archive_type'] = suffix
                        products[item_name]['archive'] = item

            # if there is no suffix, then just use the item name
            if not item_name:

                install_logger.debug('no suffix handling')
                install_logger.debug('setting item_name to {}'.format(item))
                item_name = item
                install_logger.debug('creating new product {}'.format(item_name))
                install_logger.debug('setting archive to {}'.format(item))

                # create entry in dict if it doesn't exist
                if item_name not in products:
                    install_logger.debug('creating new product entry {}'.format(item_name))
                    products[item_name] = new_product.copy()

                products[item_name]['archive'] = item

        # item is a directory
        elif os.path.isdir(os.path.join(media_dir, item)):

            item_name = item
            # create entry in dict if it doesn't exist
            if item_name not in products:
                install_logger.debug('creating new product entry {}'.format(item_name))
                products[item_name] = new_product.copy()

            # find the directory created by the tar file and update the work_dir
            work_dir_prefix = os.path.join(media_dir, item_name)
            work_dir_contents = os.listdir(work_dir_prefix)

            # we expect only one directory in the work_dir
            if len(work_dir_contents) == 1:
                products[item_name]['work_dir'] = os.path.join(media_dir, item_name, work_dir_contents[0])
            else:
                install_logger.warning('work_dir contents of {} unexpected'.format(item))

            install_logger.debug('found previously extracted work_dir {}'.format(item))
            install_logger.debug('processing directory {}'.format(item))
            install_logger.debug('new product {}'.format(item_name))
            install_logger.debug('setting work_dir to'.format(item_name))

        # file is of a type that isn't relevant for us
        else:
            item_name = item
            if item_name not in products:
                install_logger.debug('creating new product entry {}'.format(item_name))
                products[item_name] = new_product.copy()
            products[item_name]['archive'] = item
            install_logger.debug('item is not a file or directory')
            install_logger.debug('new product {}'.format(item_name))
            install_logger.debug('setting archive to {}'.format(item))

        for prefix in prefixes:
            if item.startswith(prefix) and item not in ['cos_install', 'cos_install.log']:
                product_type = prefixes[prefix]
                products[item_name]['product'] = product_type
                install_logger.debug('prefix match found {}'.format(prefixes[prefix]))

        products[item_name]['media_dir'] = media_dir

    if extract_archives:

        for product in products:

            install_logger.debug('checking to see if {} needs to be unpacked'.format(product))
            install_logger.debug('products[product]["product"] is "{}"'.format(products[product]['product']))

            # only process items that are identified products
            # don't bother trying to extract something with no archive
            if products[product]['product'] and products[product]['archive']:

                install_logger.debug('inside product test')

                # only process items that have no work_dir (haven't been extracted yet)
                if not products[product]['work_dir']:

                    install_logger.debug('needs workdir')
                    work_dir = os.path.join(products[product]['media_dir'], product)

                    # make dir
                    cmd = 'mkdir -p {}'.format(work_dir)
                    install_logger.debug('performing: {}'.format(cmd))
                    rc, _, msg = run_command(cmd)
                    install_logger.debug('rc {}, msg={}'.format(rc, msg))

                    archive = os.path.join(products[product]['media_dir'], products[product]['archive'])

                    # accomidate compressed archives
                    extra_tar_flags = ''
                    if products[product]['archive_type'] == 'tgz':
                        extra_tar_flags += 'z'

                    # handle md5 sums, if provided
                    dist_sum = products[product]['md5']

                    if dist_sum:

                        # check archive md5
                        cmd = 'md5sum {}'.format(archive)
                        install_logger.info('checking the md5sum of {}'.format(archive))
                        rc, _, msg = run_command(cmd)
                        checked_sum = msg.stdout.split()[0]

                        if dist_sum == checked_sum:

                            install_logger.info('sum validates {}'.format(checked_sum))

                            # extract tarfile
                            install_logger.info('extracting {}'.format(archive))

                            cmd = 'tar x{}af {} --directory {}'.format(extra_tar_flags, archive, work_dir)
                            install_logger.debug('performing: {}'.format(cmd))
                            rc, _, msg = run_command(cmd)
                            install_logger.debug('rc {}, msg={}'.format(rc, msg))

                            # if tar fails, remove work dir
                            if rc != 0:

                                install_logger.warning('unable to process {}'.format(product))
                                # remove dir to avoid thinking this is a valid workdir
                                cmd = 'rm -Rf {}'.format(work_dir)
                                install_logger.debug('performing: {}'.format(cmd))
                                rc, _, msg = run_command(cmd)
                                install_logger.debug('rc {}, msg={}'.format(rc, msg))

                                products[product]['work_dir'] = None

                            else:

                                # find the directory created by the tar file and update the work_dir
                                work_dir_prefix = os.path.join(products[product]['media_dir'], product)
                                work_dir_contents = os.listdir(work_dir_prefix)

                                if work_dir_contents:
                                    products[product]['work_dir'] = os.path.join(media_dir, product, work_dir_contents[0])

                            # take note that the md5 sum matched
                            products[product]['archive_check'] = 'passed'

                        else:

                            # there is a problem with the archive or sum
                            install_logger.error("distribution sum doesn't match archive sum!")
                            install_logger.error('distribution {}'.format(dist_sum))
                            install_logger.error('archive_sum {}'.format(checked_sum))
                            install_logger.error('skipping extraction of {}'.format(archive))

                            # take note that the md5 sum did NOT match
                            products[product]['archive_check'] = 'failed'

                    else:

                        # extract tarfile
                        install_logger.info('extracting {}'.format(archive))
                        cmd = 'tar x{}af {} --directory {}'.format(extra_tar_flags, archive, work_dir)
                        install_logger.debug('performing: {}'.format(cmd))
                        rc, _, msg = run_command(cmd)
                        install_logger.debug('rc {}, msg={}'.format(rc, msg))

                        # if tar fails, remove work dir so we don't leave invalid
                        # working directories around
                        if rc != 0:

                            install_logger.warning('skipping {}'.format(product))
                            # remove dir to avoid thinking this is a valid workdir
                            cmd = 'rm -Rf {}'.format(work_dir)
                            install_logger.debug('performing: {}'.format(cmd))
                            rc, _, msg = run_command(cmd)
                            install_logger.debug('rc {}, msg={}'.format(rc, msg))

                        else:

                            # find the directory created by the tar file and update the work_dir
                            work_dir_prefix = os.path.join(products[product]['media_dir'], product)
                            work_dir_contents = os.listdir(work_dir_prefix)
                            if work_dir_contents:
                                products[product]['work_dir'] = os.path.join(media_dir, product, work_dir_contents[0])

                else:
                    # find the directory created by the tar file and update the work_dir
                    work_dir_prefix = os.path.join(products[product]['media_dir'], product)
                    work_dir_contents = os.listdir(work_dir_prefix)

                    if work_dir_contents:
                        products[product]['work_dir'] = os.path.join(media_dir, product, work_dir_contents[0])
                    install_logger.debug('found previously extracted work_dir {}'.format(product))

            else:
                install_logger.warning('skipping {}'.format(product))

    # compute the version for each product
    install_logger.debug('determining version for products')
    for product in products:
        working_name = None
        working_version = None
        pattern = r'(\D+)(\d+.*)'
        results = re.findall(pattern, product)
        install_logger.debug('regex product {}, results {}'.format(product, results))
        if results:
            if len(results[0]) == 2:
                working_name = results[0][0].strip('-')
                working_version = results[0][1]
                for prefix in prefixes:
                    if working_name.lower() == prefix.lower():
                        install_logger.debug('working_name {} matched prefix {}'.format(
                            working_name, prefix))
                        products[product]['version'] = working_version

    return products<|MERGE_RESOLUTION|>--- conflicted
+++ resolved
@@ -349,21 +349,9 @@
             print("DRYRUN {}".format(cmd))
             return subprocess.CompletedProcess(args=shlex.split(cmd), returncode=0)
 
-<<<<<<< HEAD
         result = subprocess.run(shlex.split(cmd), stdout=subprocess.PIPE,
                                 stderr=subprocess.PIPE, shell=False,
                                 check=False, universal_newlines=True, **kwargs)
-=======
-        if '|' in cmd:
-            install_logger.warning("found a pipe in the command.  Using `shell=True`.")
-            result = subprocess.run(shlex.split(cmd), stdout=subprocess.PIPE,
-                                    stderr=subprocess.PIPE, shell=True,
-                                    check=False, universal_newlines=True, cwd=cwd, **kwargs)
-        else:
-            result = subprocess.run(shlex.split(cmd), stdout=subprocess.PIPE,
-                                    stderr=subprocess.PIPE, shell=False,
-                                    check=False, universal_newlines=True, cwd=cwd, **kwargs)
->>>>>>> 42f8eba8
 
         # Check the return code.  At this point, fabric would throw an
         # exception; we might want to do something similar.  At least with
