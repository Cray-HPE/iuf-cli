# Copyright 2022 Hewlett Packard Enterprise Development LP

"""
Common utility and helper functions used by the CI.
"""

import base64
import datetime
import json
import os
import re
import shlex
import shutil
import stat
import subprocess
import sys
import textwrap
import time
import urllib
import shlex
from utils.InstallLogger import get_install_logger

install_logger = get_install_logger(__name__)

# pylint: disable=consider-using-f-string

def getenv(var):
    """Get an environment variable"""
    # Use os.environ[...] (and NOT os.environ.get(...) so that an exception is
    # raised by default if a key does not exist.
    if var in os.environ:
        return os.environ[var]
    else:
        return None


def formatted(text):
    """Format a text string for a standard 80-line terminal."""
    wrapper = textwrap.TextWrapper(width=78)
    raw = textwrap.dedent(text).strip()
    msg = wrapper.fill(text=raw)
    return msg


def split_strip(string_list):
    """
    Handle strings that contain items that are either comma separated or space
    separated.  Strip whitespace off of the items.  Return the items as a list.

    :param string string_list: A string containing one or more items separated
                               by either spaces or commas
    :return: a list
    """
    if "," in string_list:  #pylint: disable=no-else-return
        return [n.strip() for n in string_list.split(',')]
    else:
        return string_list.split()


def download_file(url, whereto, mode='wb'):
    """
    Download a file from $url to $whereto.  Default $perms are wb

    :param url: Where to download the file from.
    :param whereto: Where the file is saved locally.
    :param mode: How to open the file for writing.  Defaults to 'wb'.

    :return: None
    """

    # One megabyte chunk size.
    chunk_size = 1024 * 1024
    req = urllib.request.urlopen(url)
    file_size = int(req.length)
    with open(whereto, mode, encoding="UTF-8") as fhandle:
        total_bytes_read = 0
        while True:
            read_result = req.read(chunk_size)
            bytes_read = len(read_result)
            total_bytes_read += bytes_read
            fhandle.write(read_result)
            if bytes_read < chunk_size or total_bytes_read >= file_size:
                break

    return total_bytes_read

def download_to_mgt_node(connection, url, whereto):
    """Download a file to the management node."""

    filename = os.path.basename(url)
    target = os.path.join(whereto, filename)
    connection.sudo("wget  {} --quiet -O {}".format(url, target))


def check_repos(connection, product, filename):
    """Verify the repos.  This should work for cos and slingshot"""

    if product == "slingshot_host":
        version_re = re.compile(r"slingshot-host-software-((\d+\.){2}\d+-\d+)")
        version = re.search(version_re, filename)
        prod_name_version = "slingshot-host-software-{}".format(version.group(1))
    else:
        #version_re = re.compile("cos-(\d+\.){2}\d+-sle")
        version_re = re.compile(r"(cos-(\d+\.){2}\d+)")
        prod_name_version = re.search(version_re, filename).group(0)

    curl_cmd = "curl -s -k https://packages.local/service/rest/v1/repositories | jq -r '.[] | select(.name | startswith(\"{}\")) | .name'".format(prod_name_version)
    repos = connection.sudo(curl_cmd).stdout.split()

    return (len(repos) > 0, prod_name_version, repos)

def flushprint(txt):
    """Print to stdout and flush it to avoid buffering."""
    print(txt)
    sys.stdout.flush()


def format_url(connection, repo):
    """Format a git url to include the username and password"""
    git_pw_base64 = connection.sudo("kubectl --kubeconfig=/etc/kubernetes/admin.conf get secret -n services vcs-user-credentials --template={{.data.vcs_password}}").stdout
    git_pw = base64.b64decode(git_pw_base64).decode()
    git_user = 'crayvcs'

    return "https://{}:{}@api-gw-service-nmn.local/vcs/cray/{}.git".format(git_user, git_pw, repo)


def get_hosts(connection, host_str):
    """Get hosts matching a string; for example 'get_hosts(connection, "w0")'
    will get all worker nodes."""
    components_list = json.loads(connection.sudo("cray hsm state components list --type node --format json").stdout)

    xnames = [clist["ID"] for clist in components_list["Components"]]
    hosts = []

    for xname in xnames:
        hw_desc = json.loads(connection.sudo('cray sls hardware describe {} --format json'.format(xname)).stdout)
        try:
            alias = hw_desc["ExtraProperties"]['Aliases'][0]
        except KeyError:
            pass
        if host_str in alias:
            hosts.append((xname, alias))

    # For some reason, the 'cray hsm state components list ...' command doesn't
    # include ncn-m001.
    if host_str in ['m0', 'ncn']:
        self_xname = connection.sudo("cat /etc/cray/xname").stdout.rstrip()
        hosts.append((self_xname, 'ncn-m001'))

    return hosts

def wait_for_pod(connection, pod_name, timeout=1200, delete=False):
    """Wait for a pod to be either created or deleted."""

    keep_waiting = True
    time_waited = 0
    sleep_time = 10
    while keep_waiting:
        pods = connection.sudo("kubectl --kubeconfig=/etc/kubernetes/admin.conf get pods -Ao wide").stdout.splitlines()
        found = False
        for pod in pods:
            if pod_name in pod:
                found = True
                fields = pod.split()
                running = fields[3]
        if found and delete is False:
            install_logger.debug("found running and delete == False ...")
            if 'running' in running.lower() or 'completed' in running.lower():
                keep_waiting = False
            elif running.lower() =='imagepullbackoff':
                install_logger.warning("WARNING: pod {} in error state: {}".format(pod_name, running))
                keep_waiting = False
            else:
                install_logger.debug("(else) running={} ... no action performed".format(running))
        elif not found and delete is True:
            # The pod has been deleted, so quit waiting.
            keep_waiting = False
        time.sleep(sleep_time)
        time_waited += sleep_time
        if time_waited >= timeout:
            action_str = "delete" if delete else "complete"
            install_logger.warning("WARNING: Timed out waiting {} seconds for pod {} to {}".format(time_waited, pod_name, action_str))
            keep_waiting = False


def git_clone(connection, repo, location):
    """
    Clone a git repository.
    repo is (for example) cos-config-management or csm-config-management
    """

    url = format_url(connection, repo)
    repo_dir = os.path.join(location, repo)
    install_logger.debug("(git_clone)repo_dir={}, location={}".format(repo_dir, location))
    if os.path.exists(repo_dir):
        connection.sudo('git pull', cwd=os.path.join(location, repo))
    else:
        connection.sudo("git clone {}".format(url), cwd=location)

    return os.path.join(location, repo)


def ls_remote(connection, repo):
    """
    Do a 'git ls-remote'.

    repo is (for example) cos-config-management or csm-config-management
    """
    url = format_url(connection, repo)
    output = connection.sudo("git ls-remote {}".format(url)).stdout
    return output


def download_artifacts(connection, repo, version, release_dist=None,
        whereto=None, onepackage=True):
    """
    Download artifacts from artifactory.

    :param repo: The repo; for example
        https://arti.dev.cray.com/ui/native/shasta-distribution-stable-local/cos
    :param version: The version of the artifacts to filter on.
    :param release_dist: the suse service pack to filter on; e.g, '15-SP2'.

    :return: None
    """

    # Keep imports local so that jobs not needing them won't hit a
    # ModuleNotFoundError if artifactory is not installed.
    from artifactory import ArtifactoryPath #pylint: disable=import-outside-toplevel

    path = ArtifactoryPath(repo.replace("ui/native", "artifactory"))
    locations = []

    if release_dist is not None:
        version_re = re.compile(r".*{}.*{}.*.gz$".format(release_dist, version))
    else:
        version_re = re.compile(r".*{}.*.gz$".format(version))

    dl_urls = [str(p) for p in path if re.match(version_re, str(p))]

    if onepackage:
        dl_urls = [sorted(dl_urls)[-1]]

    if whereto is None:
        location = os.getcwd()
    else:
        location = whereto

    for dl_url in dl_urls:
        download_to_mgt_node(connection, dl_url, location)
        locations.append(os.path.join(location, os.path.basename(dl_url)))
        install_logger.debug("downloaded {} to {}".format(dl_url, location))

    return locations


def wait_for_ncn_personalization(connection, xnames, timeout=600, sleep_time=10):
    """Wait for ncn personalization to complete.
    xnames: a list of xnames to wait for
    timeout: maximum amount of time to wait for NCN personalization to
        complete.
    sleep_time: Time to wait between NCN personalization checks
        (i.e, 'cray cfs components describe ...')
    """

    keep_waiting = True
    start = datetime.datetime.now()
    while keep_waiting:
        found_pending = False
        for xname in xnames:
            desc = json.loads(connection.sudo("cray cfs components describe {} --format json".format(xname)).stdout)
            if desc["configurationStatus"].lower() != "configured":
                install_logger.debug("waiting on {}".format(xname))
                found_pending = True
            if desc["errorCount"] != 0:
                install_logger.warning("WARNING: Found error on node {} while querying the NCN personalization process".format(xname))

        tdiff = datetime.datetime.now() - start
        seconds_waited = tdiff.total_seconds()
        if found_pending:
            time.sleep(sleep_time)
            install_logger.debug("(found_pending) seconds_waited={}".format(seconds_waited))
        else:
            keep_waiting = False

        if seconds_waited >= timeout:
            install_logger.warning("WARNING: timed out waiting for components to go from a "
                   "pending to configured status during ncn personalization")
            keep_waiting = False
        else:
            install_logger.debug("(else, bottom of loop) waited={} seconds, keep_waiting={}, found_pending={}".format(seconds_waited, keep_waiting, found_pending))
        sys.stdout.flush()


class VMConnectionException(Exception):
    """A pass-through class."""


def run_command(cmd, dryrun=False, **kwargs):
    """Run a system command."""

    parsed_cmd = shlex.split(cmd)

    # log commands to debug channel
    install_logger.debug('CMD >> {}'.format(parsed_cmd))

    if dryrun:
        install_logger.dryrun(parsed_cmd)
        return 0, json.loads("cmd"), subprocess.CompletedProcess(args=parsed_cmd, returncode=0)

    result = subprocess.run(parsed_cmd, stdout=subprocess.PIPE,stderr=subprocess.PIPE, shell=False,
                        check=False, universal_newlines=True,
                        **kwargs)

    # convert to a dict if we can
    try:
        structured_data = json.loads(result.stdout)
    except:
        structured_data = None

    install_logger.debug('RET >> {}'.format(result))
    install_logger.debug('JSN >> {}'.format(structured_data))

    # log errors
    if result.returncode != 0:
        failure = { 'cmd': cmd,
                    'stderr': result.stderr,
                    'stdout': result.stdout,
                    'returncode': result.returncode }
        install_logger.warning(failure)

    return result.returncode, structured_data, result


class _CmdInterface:
    """Wrapper around the subprocess interface to simplify usage."""
    def __init__(self, n_retries=0, dryrun=False):
        self.installer = True
        self.dryrun = dryrun

    def sudo(self, cmd, cwd=None, **kwargs):
        """
        Execute a command.
        """

        if self.dryrun:
<<<<<<< HEAD
            result = subprocess.CompletedProcess(args=shlex.split(cmd), returncode=0)
        else:
            try:
                if '|' in cmd:
                    install_logger.warning("found a pipe in the command.  Using `pipefail`.")
                    result = subprocess.run(["/bin/bash","-o","pipefail","-c",cmd], stdout=subprocess.PIPE,
                                    stderr=subprocess.PIPE, shell=False,
                                    check=True, universal_newlines=True, cwd=cwd, **kwargs)
                else:
                    result = subprocess.run(cmd.split(), stdout=subprocess.PIPE,
                                    stderr=subprocess.PIPE, shell=False,
                                    check=True, universal_newlines=True, cwd=cwd, **kwargs)
            except subprocess.CalledProcessError as e:
                install_logger.debug("  >>   cmd      : {}".format(e.cmd))
                install_logger.debug("  >>>> stdout   : {}".format(e.stdout))
                install_logger.debug("  >>>> stderr   : {}".format(e.stderr))
                install_logger.debug("  >>>> exit code: {}".format(e.returncode))
                raise

        if self.dryrun:
            install_logger.dryrun("  >>   cmd      : {}".format(result.args))
            install_logger.dryrun("  >>>> cwd      : {}".format(cwd))
        else:
            install_logger.debug("  >>   cmd      : {}".format(result.args))
            install_logger.debug("  >>>> stdout   : {}".format(result.stdout))
            install_logger.debug("  >>>> stderr   : {}".format(result.stderr))
            install_logger.debug("  >>>> exit code: {}".format(result.returncode))

=======
            print("DRYRUN CWD={}".format(cwd))
            print("DRYRUN {}".format(cmd))
            return subprocess.CompletedProcess(args=shlex.split(cmd), returncode=0)

        result = subprocess.run(shlex.split(cmd), stdout=subprocess.PIPE,
                                stderr=subprocess.PIPE, shell=False,
                                check=False, universal_newlines=True, **kwargs)

        # Check the return code.  At this point, fabric would throw an
        # exception; we might want to do something similar.  At least with
        # subprocess we can examine the error.
        if result.returncode != 0:
            install_logger.warning('"{}" returned non-zero value {}.  stderr={}'.format(
                  cmd.split(), result.returncode, result.stderr))
>>>>>>> 71d8b8ae
        return result

    def put(self, source, target):
        """
        A Wrapper around the Connection put.
        """
        shutil.copyfile(source, target)
        st = os.stat(source)
        os.chmod(target, st.st_mode)



class CmdMgr:
    """
    This class can be used to manage a single use of CmdInterface
    """

    connection = None

    @staticmethod
    def get_cmd_interface():
        if CmdMgr.connection == None:
            CmdMgr.connection = _CmdInterface()
        return CmdMgr.connection

def get_products( media_dir = '.',
                  extract_archives = True,
                  products = None,
                  prefixes = None,
                  suffixes = None,
                  new_product = None ):
    """
    Extract product archives and return product information.

    When called, will extract any product archives found and
    return a dict of product dictionaries:

    {
        "cos-2.3.31-20220131164722": {   # key is the archive name without suffix or directory name
            "archive_type": "tgz",       # type of archive (tar, tgz)
            "product": "cos",            # derived shot product name
            "archive": "cos-2.3.31-20220131164722.tar.gz",  # filename of product archive
            "media_dir": "/admin/johnn/media2",  # path where all products are located.  if not
                                                 # specified, pwd will be used
            "work_dir": "/admin/johnn/media2/cos-2.3.31-20220131164722/cos-2.3.31-20220131164722",
                                                 # absolute path to the contents of the archive.
                                                 # the contents will always be nested inside a
                                                 # directory named after the key in order to
                                                 # support archive files that contain directory
                                                 # names that are not unique
            "md5": null,                 # if an md5 file is provided, we will refuse to extract
                                         # the archive if it doesn't match
            "out": null,                 # contains filename of 'out' file, if it exists
            "archive_check": null        # only set when archive is extracted
        }
    }

    Caller should place conditionals on 'product' and 'work_dir'
    as the former indicates the entry has been identified as a
    product, and the latter indicates a valid, extracted product
    has been staged.

    eg:
        for product in products:
        if products[product]['product']:
            work_dir = products[product]['work_dir']
            if work_dir:
                installer = os.path.join(work_dir, 'install.sh')

    """

    if not products:
        products = {}

    if not prefixes:
        prefixes = {
                    'cos': 'cos',
                    'SUSE-Backports-SLE': 'sles',
                    'SUSE-PTF': 'sles',
                    'SUSE-Products': 'sles',
                    'SUSE-Updates': 'sles',
                    'slingshot-host-software': 'slingshot-host-software',
                    'analytics': 'analytics',
                    'uan': 'uan',
                    'cpe-slurm': 'slurm',
                    'wlm-slurm': 'slurm',
                    'wlm-pbs': 'pbs',
                    'cpe-pbs': 'pbs',
                    'sma': 'sma',
                    'csm': 'csm',
                    'sat': 'sat',
                    'cray-sdu-rda': 'sdu',
                    'cpe': 'cpe'
                    }

    if not suffixes:
        suffixes = { 'md5': '.tar.gz.MD5.TXT',
                     'tgz': '.tar.gz',
                     'tar': '.tar',
                     'out': '.tar.gz.OUT.TXT' }

    if not new_product:
        new_product = { 'archive_type': None,
                        'product': None,
                        'archive': None,
                        'media_dir': None,
                        'work_dir': None,
                        'md5': None,
                        'out': None,
                        'archive_check': None,
                        'version': None
                      }
    # since media_dir defaults to PWD, let's just ignore
    # installer files
    SKIP_FILES=[
        "cos_install",
        "cos_install.log",
        "utils",
        "location_dict.yaml"
        ]

    # convert to absolute to avoid ambiguity
    media_dir = os.path.abspath(media_dir)

    # let user know what we are working on
    install_logger.info('processing media_dir {}'.format(media_dir))

    # get contents of our media directory
    directory_listing = os.listdir(media_dir)

    install_logger.debug('dir contents: {}'.format(directory_listing))

    # process each item in the directory
    for item in directory_listing:

        install_logger.debug('processing {}'.format(item))
        if item in SKIP_FILES:
            install_logger.debug('skipping installer support file {}'.format(item))
            continue

        item_name = None

        # logic to handle item if it is a file
        if os.path.isfile(os.path.join(media_dir, item)):

            # we process suffix first because we want to determine a
            # key name that does not include a suffix so all related
            # files such as md5 files can be stored in the same record

            for suffix in suffixes:

                install_logger.debug('suffix {}'.format(suffix))

                if item.endswith(suffixes[suffix]):

                    install_logger.debug('suffix match {}'.format(suffix))
                    item_name = item.split(suffixes[suffix])[0]
                    install_logger.debug('item_name is {}'.format(item_name))

                    # create a product entry if one doesn't already exist
                    if item_name not in products:
                        install_logger.debug('creating new product entry {}'.format(item_name))
                        products[item_name] = new_product.copy()

                    # handle archive and non-archive entries differently
                    if suffix in ['md5', 'out']:
                        install_logger.debug('item is not an archive')
                        install_logger.debug('adding {}, {}'.format(suffix, item))

                        # read md5 file, parse out and save the md5 sum
                        if suffix == 'md5':
                            install_logger.debug('reading md5 file {}'.format(item))
                            # TODO: exception handling, please
                            with open(os.path.join(media_dir, item)) as md5_file:
                                md5_contents = md5_file.readlines()
                                # TODO: improve this logic
                                md5 = md5_contents[0].split()[0]
                            products[item_name][suffix] = md5
                        else:
                            products[item_name][suffix] = item
                    else:
                        # record archive information
                        install_logger.debug('adding archive_type {}'.format(suffix))
                        install_logger.debug('adding archive {}'.format(item))
                        products[item_name]['archive_type'] = suffix
                        products[item_name]['archive'] = item

            # if there is no suffix, then just use the item name
            if not item_name:

                install_logger.debug('no suffix handling')
                install_logger.debug('setting item_name to {}'.format(item))
                item_name = item
                install_logger.debug('creating new product {}'.format(item_name))
                install_logger.debug('setting archive to {}'.format(item))

                # create entry in dict if it doesn't exist
                if item_name not in products:
                    install_logger.debug('creating new product entry {}'.format(item_name))
                    products[item_name] = new_product.copy()

                products[item_name]['archive'] = item

        # item is a directory
        elif os.path.isdir(os.path.join(media_dir, item)):

            item_name = item
            # create entry in dict if it doesn't exist
            if item_name not in products:
                install_logger.debug('creating new product entry {}'.format(item_name))
                products[item_name] = new_product.copy()

            # find the directory created by the tar file and update the work_dir
            work_dir_prefix = os.path.join(media_dir, item_name)
            work_dir_contents = os.listdir(work_dir_prefix)

            # we expect only one directory in the work_dir
            if len(work_dir_contents) == 1:
                products[item_name]['work_dir'] = os.path.join(media_dir, item_name, work_dir_contents[0])
            else:
                install_logger.warning('work_dir contents of {} unexpected'.format(item))

            install_logger.debug('found previously extracted work_dir {}'.format(item))
            install_logger.debug('processing directory {}'.format(item))
            install_logger.debug('new product {}'.format(item_name))
            install_logger.debug('setting work_dir to'.format(item_name))

        # file is of a type that isn't relevant for us
        else:
            item_name = item
            if item_name not in products:
                install_logger.debug('creating new product entry {}'.format(item_name))
                products[item_name] = new_product.copy()
            products[item_name]['archive'] = item
            install_logger.debug('item is not a file or directory')
            install_logger.debug('new product {}'.format(item_name))
            install_logger.debug('setting archive to {}'.format(item))

        for prefix in prefixes:
            if item.startswith(prefix) and item not in ['cos_install', 'cos_install.log']:
                product_type = prefixes[prefix]
                products[item_name]['product'] = product_type
                install_logger.debug('prefix match found {}'.format(prefixes[prefix]))

        products[item_name]['media_dir'] = media_dir

    if extract_archives:

        for product in products:

            install_logger.debug('checking to see if {} needs to be unpacked'.format(product))
            install_logger.debug('products[product]["product"] is "{}"'.format(products[product]['product']))

            # only process items that are identified products
            # don't bother trying to extract something with no archive
            if products[product]['product'] and products[product]['archive']:

                install_logger.debug('inside product test')

                # only process items that have no work_dir (haven't been extracted yet)
                if not products[product]['work_dir']:

                    install_logger.debug('needs workdir')
                    work_dir = os.path.join(products[product]['media_dir'], product)

                    # make dir
                    cmd = 'mkdir -p {}'.format(work_dir)
                    install_logger.debug('performing: {}'.format(cmd))
                    rc, _, msg = run_command(cmd)
                    install_logger.debug('rc {}, msg={}'.format(rc, msg))

                    archive = os.path.join(products[product]['media_dir'], products[product]['archive'])

                    # accomidate compressed archives
                    extra_tar_flags = ''
                    if products[product]['archive_type'] == 'tgz':
                        extra_tar_flags += 'z'

                    # handle md5 sums, if provided
                    dist_sum = products[product]['md5']

                    if dist_sum:

                        # check archive md5
                        cmd = 'md5sum {}'.format(archive)
                        install_logger.info('checking the md5sum of {}'.format(archive))
                        rc, _, msg = run_command(cmd)
                        checked_sum = msg.stdout.split()[0]

                        if dist_sum == checked_sum:

                            install_logger.info('sum validates {}'.format(checked_sum))

                            # extract tarfile
                            install_logger.info('extracting {}'.format(archive))

                            cmd = 'tar x{}af {} --directory {}'.format(extra_tar_flags, archive, work_dir)
                            install_logger.debug('performing: {}'.format(cmd))
                            rc, _, msg = run_command(cmd)
                            install_logger.debug('rc {}, msg={}'.format(rc, msg))

                            # if tar fails, remove work dir
                            if rc != 0:

                                install_logger.warning('unable to process {}'.format(product))
                                # remove dir to avoid thinking this is a valid workdir
                                cmd = 'rm -Rf {}'.format(work_dir)
                                install_logger.debug('performing: {}'.format(cmd))
                                rc, _, msg = run_command(cmd)
                                install_logger.debug('rc {}, msg={}'.format(rc, msg))

                                products[product]['work_dir'] = None

                            else:

                                # find the directory created by the tar file and update the work_dir
                                work_dir_prefix = os.path.join(products[product]['media_dir'], product)
                                work_dir_contents = os.listdir(work_dir_prefix)

                                if work_dir_contents:
                                    products[product]['work_dir'] = os.path.join(media_dir, product, work_dir_contents[0])

                            # take note that the md5 sum matched
                            products[product]['archive_check'] = 'passed'

                        else:

                            # there is a problem with the archive or sum
                            install_logger.error("distribution sum doesn't match archive sum!")
                            install_logger.error('distribution {}'.format(dist_sum))
                            install_logger.error('archive_sum {}'.format(checked_sum))
                            install_logger.error('skipping extraction of {}'.format(archive))

                            # take note that the md5 sum did NOT match
                            products[product]['archive_check'] = 'failed'

                    else:

                        # extract tarfile
                        install_logger.info('extracting {}'.format(archive))
                        cmd = 'tar x{}af {} --directory {}'.format(extra_tar_flags, archive, work_dir)
                        install_logger.debug('performing: {}'.format(cmd))
                        rc, _, msg = run_command(cmd)
                        install_logger.debug('rc {}, msg={}'.format(rc, msg))

                        # if tar fails, remove work dir so we don't leave invalid
                        # working directories around
                        if rc != 0:

                            install_logger.warning('skipping {}'.format(product))
                            # remove dir to avoid thinking this is a valid workdir
                            cmd = 'rm -Rf {}'.format(work_dir)
                            install_logger.debug('performing: {}'.format(cmd))
                            rc, _, msg = run_command(cmd)
                            install_logger.debug('rc {}, msg={}'.format(rc, msg))

                        else:

                            # find the directory created by the tar file and update the work_dir
                            work_dir_prefix = os.path.join(products[product]['media_dir'], product)
                            work_dir_contents = os.listdir(work_dir_prefix)
                            if work_dir_contents:
                                products[product]['work_dir'] = os.path.join(media_dir, product, work_dir_contents[0])

                else:
                    # find the directory created by the tar file and update the work_dir
                    work_dir_prefix = os.path.join(products[product]['media_dir'], product)
                    work_dir_contents = os.listdir(work_dir_prefix)

                    if work_dir_contents:
                        products[product]['work_dir'] = os.path.join(media_dir, product, work_dir_contents[0])
                    install_logger.debug('found previously extracted work_dir {}'.format(product))

            else:
                install_logger.warning('skipping {}'.format(product))

    # compute the version for each product
    install_logger.debug('determining version for products')
    for product in products:
        working_name = None
        working_version = None
        pattern = r'(\D+)(\d+.*)'
        results = re.findall(pattern, product)
        install_logger.debug('regex product {}, results {}'.format(product, results))
        if results:
            if len(results[0]) == 2:
                working_name = results[0][0].strip('-')
                working_version = results[0][1]
                for prefix in prefixes:
                    if working_name.lower() == prefix.lower():
                        install_logger.debug('working_name {} matched prefix {}'.format(
                            working_name, prefix))
                        products[product]['version'] = working_version

    return products<|MERGE_RESOLUTION|>--- conflicted
+++ resolved
@@ -344,17 +344,10 @@
         """
 
         if self.dryrun:
-<<<<<<< HEAD
             result = subprocess.CompletedProcess(args=shlex.split(cmd), returncode=0)
         else:
             try:
-                if '|' in cmd:
-                    install_logger.warning("found a pipe in the command.  Using `pipefail`.")
-                    result = subprocess.run(["/bin/bash","-o","pipefail","-c",cmd], stdout=subprocess.PIPE,
-                                    stderr=subprocess.PIPE, shell=False,
-                                    check=True, universal_newlines=True, cwd=cwd, **kwargs)
-                else:
-                    result = subprocess.run(cmd.split(), stdout=subprocess.PIPE,
+                result = subprocess.run(cmd.split(), stdout=subprocess.PIPE,
                                     stderr=subprocess.PIPE, shell=False,
                                     check=True, universal_newlines=True, cwd=cwd, **kwargs)
             except subprocess.CalledProcessError as e:
@@ -373,22 +366,6 @@
             install_logger.debug("  >>>> stderr   : {}".format(result.stderr))
             install_logger.debug("  >>>> exit code: {}".format(result.returncode))
 
-=======
-            print("DRYRUN CWD={}".format(cwd))
-            print("DRYRUN {}".format(cmd))
-            return subprocess.CompletedProcess(args=shlex.split(cmd), returncode=0)
-
-        result = subprocess.run(shlex.split(cmd), stdout=subprocess.PIPE,
-                                stderr=subprocess.PIPE, shell=False,
-                                check=False, universal_newlines=True, **kwargs)
-
-        # Check the return code.  At this point, fabric would throw an
-        # exception; we might want to do something similar.  At least with
-        # subprocess we can examine the error.
-        if result.returncode != 0:
-            install_logger.warning('"{}" returned non-zero value {}.  stderr={}'.format(
-                  cmd.split(), result.returncode, result.stderr))
->>>>>>> 71d8b8ae
         return result
 
     def put(self, source, target):
