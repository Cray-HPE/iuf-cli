--- conflicted
+++ resolved
@@ -177,12 +177,6 @@
         update_prods(args, location_dict)
         sys.exit(1)
 
-<<<<<<< HEAD
-    # add git config and write out state file
-    update_prods(args, utils.get_git(connection, location_dict))
-=======
->>>>>>> f0ebfaba
-
 def is_ready(ready):
     """
     Check the output of a pod to see if its ready.  The ready variable
@@ -407,7 +401,7 @@
 def get_mergeable_repos(args):
 
     # load previously discovered produts
-    location_dict = utils.get_git(load_prods(args))
+    location_dict = utils.get_git(connection, load_prods(args))
 
     repos = {}
 
@@ -436,7 +430,7 @@
     git_checkout_dir = get_dirs(args, "state")
 
     # load previously discovered produts
-    location_dict = utils.get_git(load_prods(args))
+    location_dict = utils.get_git(connection, load_prods(args))
 
     # get dict of mergeable repos
     repos = get_mergeable_repos(args)
