--- conflicted
+++ resolved
@@ -309,83 +309,6 @@
     repos = sorted(set([re.sub(clone_re, '', repo) for repo in repos]))
     return repos
 
-<<<<<<< HEAD
-=======
-def setup_git_config(args):
-    """Setup a .gitconfig that can be used by the rest of the CI"""
-    host_shortname = host.split("-", maxsplit=1)[0]
-    statedir = get_dirs(args, "state")
-
-    connection.sudo("{}/get_vcspw.sh > {}/.vcspass".format(statedir, statedir))
-    glv = os.path.join(statedir, "get_local_vcspw.sh")
-    with open(glv, "w", encoding="UTF-8") as fhandle:
-        fhandle.write("cat {}/.vcspass".format(statedir))
-    stm = os.stat(glv)
-    os.chmod(glv, stm.st_mode | stat.S_IEXEC)
-
-    oldhome = statedir
-    if "HOME" in os.environ:
-        install_logger.debug("old home = {}".format(os.environ["HOME"]))
-        oldhome = os.environ["HOME"]
-    os.environ["HOME"] = statedir
-
-    connection.sudo("git config --global core.askPass {}".format(glv))
-    connection.sudo("git config --global credential.https://api-gw-service-nmn.local.username crayvcs")
-    connection.sudo("git config --global url.https://api-gw-service-nmn.local.insteadof https://vcs.{}.dev.cray.com".format(host_shortname))
-    os.environ["HOME"] = oldhome
-
-def backup_config_repos(args):
-    """Backup the configuration repositories in git"""
-    host_shortname = host.split("-", maxsplit=1)[0]
-
-    statedir = get_dirs(args, "state")
-    oldhome = statedir
-    if "HOME" in os.environ:
-        oldhome = os.environ["HOME"]
-    os.environ["HOME"] = statedir
-
-    datestr = datetime.datetime.today().strftime("%Y%m%d-%H%M%S")
-    backup_dir = os.path.join(statedir, datestr)
-
-    connection.sudo("mkdir -p {}".format(backup_dir))
-
-    config_repos = get_catalog_list("DATA:.data", "clone_url")
-
-    for repo in config_repos:
-        repodir = re.search(r"((git|ssh|http(s)?)|(git@[\w\.]+))(:(//)?)([\w\.@\:/\-~]+)(\.git)(/)?",repo).group(7).split("/")[-1]
-        clonedir = backup_dir + "/" + repodir
-
-        #connection.sudo("git clone {} {}".format(repo,clonedir))
-        # TODO: git_clone isn't secure.  The "git clone" above would be better.
-        utils.git_clone(connection, repodir, backup_dir)
-        remotes = connection.sudo("git -C {} branch -a".format(
-            clonedir)).stdout.splitlines()
-        for raw in remotes:
-            if not raw.strip().startswith("remotes"):
-                continue
-            if "HEAD" in raw:
-                continue
-
-            rxp = re.search("(remotes/[^/]+)/(.*)$",raw)
-            branch = rxp.group(2)
-
-            if branch == "master":
-                continue
-
-            connection.sudo("git -C {} branch --track {} {}".format(
-                clonedir,branch,raw))
-
-        connection.sudo("git -C {} fetch --all".format(clonedir))
-        connection.sudo("git -C {} pull --all".format(clonedir))
-
-        # now set up the backed up repo to work locally
-        connection.sudo("git -C {} config core.askPass {}/get_vcspw.sh".format(clonedir,statedir))
-        connection.sudo("git -C {} config credential.https://api-gw-service-nmn.local.username crayvcs".format(clonedir))
-        connection.sudo("git -C {} config url.https://api-gw-service-nmn.local.insteadof https://vcs.{}.dev.cray.com".format(clonedir,host_shortname))
-
-        os.environ["HOME"] = oldhome
-
->>>>>>> cc674dfd
 def get_mergeable_repos(args):
 
     # load previously discovered produts
@@ -571,14 +494,9 @@
     """Find the integration branch corresponding to the current COS version"""
 
     version_list = version.split('.')
-<<<<<<< HEAD
-    maj_min_v = version_list[0]+'.'+version_list[1]
+    maj_min_v = version_list[0] + '.' + version_list[1]
     git = utils.git(args, connection)
     branches = git.ls_remote(repo)
-=======
-    maj_min_v = version_list[0] + '.' + version_list[1]
-    branches = utils.ls_remote(connection, repo).splitlines()
->>>>>>> cc674dfd
     found_branch = None
 
     # Convention dictates to name the branch
